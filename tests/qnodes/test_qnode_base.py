# Copyright 2018-2020 Xanadu Quantum Technologies Inc.

# Licensed under the Apache License, Version 2.0 (the "License");
# you may not use this file except in compliance with the License.
# You may obtain a copy of the License at

#     http://www.apache.org/licenses/LICENSE-2.0

# Unless required by applicable law or agreed to in writing, software
# distributed under the License is distributed on an "AS IS" BASIS,
# WITHOUT WARRANTIES OR CONDITIONS OF ANY KIND, either express or implied.
# See the License for the specific language governing permissions and
# limitations under the License.
"""
Unit tests for the :mod:`pennylane` :class:`QNode` class.
"""
import contextlib
import io
import textwrap

import pytest
import numpy as np

import pennylane as qml
from pennylane._device import Device
from pennylane.qnodes.base import BaseQNode, QuantumFunctionError, decompose_queue
from pennylane.variable import Variable


@pytest.fixture(scope="function")
def mock_qnode(mock_device):
    """Provides a circuit for the subsequent tests of the operation queue"""

    def circuit(x):
        qml.RX(x, wires=[0])
        qml.CNOT(wires=[0, 1])
        qml.RY(0.4, wires=[0])
        qml.RZ(-0.2, wires=[1])
        return qml.expval(qml.PauliX(0)), qml.expval(qml.PauliZ(1))

    node = BaseQNode(circuit, mock_device)
    node._construct([1.0], {})
    return node


@pytest.fixture(scope="function")
def operable_mock_device_2_wires(monkeypatch):
    """A mock instance of the abstract Device class that can support Qubit qfuncs."""

    dev = Device
    with monkeypatch.context() as m:
        m.setattr(dev, "__abstractmethods__", frozenset())
        m.setattr(dev, "capabilities", lambda cls: {"model": "qubit"})
        m.setattr(dev, "operations", ["BasisState", "RX", "RY", "CNOT", "Rot", "PhaseShift"])
        m.setattr(dev, "observables", ["PauliX", "PauliY", "PauliZ"])
        m.setattr(dev, "reset", lambda self: None)
        m.setattr(dev, "apply", lambda self, x, y, z: None)
        m.setattr(dev, "expval", lambda self, x, y, z: 1)
        yield Device(wires=2)


@pytest.fixture(scope="function")
def operable_mock_CV_device_2_wires(monkeypatch):
    """A mock instance of the abstract Device class that can support CV qfuncs."""

    dev = Device
    with monkeypatch.context() as m:
        m.setattr(dev, "__abstractmethods__", frozenset())
        m.setattr(
            dev,
            "operations",
            ["Displacement", "CubicPhase", "Squeezing", "Rotation", "Kerr", "Beamsplitter"],
        )
        m.setattr(dev, "observables", ["X", "NumberOperator"])
        m.setattr(dev, "reset", lambda self: None)
        m.setattr(dev, "apply", lambda self, x, y, z: None)
        m.setattr(dev, "expval", lambda self, x, y, z: 1)
        yield Device(wires=2)


class TestQNodeOperationQueue:
    """Tests that the QNode operation queue is properly filled and interacted with"""

    def test_operation_ordering(self, mock_qnode):
        """Tests that the ordering of the operations is correct"""

        qnode = mock_qnode
        assert qnode.ops[0].name == "RX"
        assert qnode.ops[1].name == "CNOT"
        assert qnode.ops[2].name == "RY"
        assert qnode.ops[3].name == "RZ"
        assert qnode.ops[4].name == "PauliX"
        assert qnode.ops[5].name == "PauliZ"

    def test_op_descendants_operations_only(self, mock_qnode):
        """Tests that _op_descendants properly extracts the successors that are operations"""

        qnode = mock_qnode
        operation_successors = qnode._op_descendants(qnode.ops[0], only="G")
        assert qnode.ops[0] not in operation_successors
        assert qnode.ops[1] in operation_successors
        assert qnode.ops[4] not in operation_successors

    def test_op_descendants_observables_only(self, mock_qnode):
        """Tests that _op_descendants properly extracts the successors that are observables"""

        qnode = mock_qnode
        observable_successors = qnode._op_descendants(qnode.ops[0], only="O")
        assert qnode.ops[0] not in observable_successors
        assert qnode.ops[1] not in observable_successors
        assert qnode.ops[4] in observable_successors

    def test_op_descendants_both_operations_and_observables(self, mock_qnode):
        """Tests that _op_descendants properly extracts all successors"""

        qnode = mock_qnode
        successors = qnode._op_descendants(qnode.ops[0], only=None)
        assert qnode.ops[0] not in successors
        assert qnode.ops[1] in successors
        assert qnode.ops[4] in successors

    def test_op_descendants_both_operations_and_observables_nodes(self, mock_qnode):
        """Tests that _op_descendants properly extracts all successor nodes"""

        qnode = mock_qnode
        successors = qnode._op_descendants(qnode.ops[0], only=None)
        assert qnode.circuit.operations[0] not in successors
        assert qnode.circuit.operations[1] in successors
        assert qnode.circuit.operations[2] in successors
        assert qnode.circuit.operations[3] in successors
        assert qnode.circuit.observables[0] in successors

    def test_op_descendants_both_operations_and_observables_strict_ordering(self, mock_qnode):
        """Tests that _op_descendants properly extracts all successors"""

        qnode = mock_qnode
        successors = qnode._op_descendants(qnode.ops[2], only=None)
        assert qnode.circuit.operations[0] not in successors
        assert qnode.circuit.operations[1] not in successors
        assert qnode.circuit.operations[2] not in successors
        assert qnode.circuit.operations[3] not in successors
        assert qnode.circuit.observables[0] in successors

    def test_op_descendants_extracts_all_successors(self, mock_qnode):
        """Tests that _op_descendants properly extracts all successors"""

        qnode = mock_qnode
        successors = qnode._op_descendants(qnode.ops[2], only=None)
        assert qnode.ops[4] in successors
        assert qnode.ops[5] not in successors

    def test_print_applied(self, mock_device):
        """Test that printing applied gates works correctly"""

        H = np.array([[0, 1], [1, 0]])

        def circuit(x):
            qml.RX(x, wires=[0])
            qml.CNOT(wires=[0, 1])
            qml.RY(0.4, wires=[0])
            qml.RZ(-0.2, wires=[1])
            return qml.expval(qml.PauliX(0)), qml.var(qml.Hermitian(H, wires=1))

        expected_qnode_print = textwrap.dedent(
            """\
            Operations
            ==========
            RX({x}, wires=[0])
            CNOT(wires=[0, 1])
            RY(0.4, wires=[0])
            RZ(-0.2, wires=[1])

            Observables
            ===========
            expval(PauliX(wires=[0]))
            var(Hermitian([[0 1]
             [1 0]], wires=[1]))"""
        )

        node = BaseQNode(circuit, mock_device)

        # test before construction
        f = io.StringIO()

        with contextlib.redirect_stdout(f):
            node.print_applied()
            out = f.getvalue().strip()

        assert out == "QNode has not yet been executed."

        # construct QNode
        f = io.StringIO()
        node._set_variables([0.1], {})
        node._construct([0.1], {})

        with contextlib.redirect_stdout(f):
            node.print_applied()
            out = f.getvalue().strip()

        assert out == expected_qnode_print.format(x=0.1)

    def test_operation_appending(self, mock_device):
        """Tests that operations are correctly appended."""
        CNOT = qml.CNOT(wires=[0, 1])

        def circuit(x):
            qml._current_context._append_op(CNOT)
            qml.RY(0.4, wires=[0])
            qml.RZ(-0.2, wires=[1])

            return qml.expval(qml.PauliX(0)), qml.expval(qml.PauliZ(1))

        qnode = BaseQNode(circuit, mock_device)
        qnode._construct([1.0], {})

        assert qnode.ops[0].name == "CNOT"
        assert qnode.ops[1].name == "RY"
        assert qnode.ops[2].name == "RZ"
        assert qnode.ops[3].name == "PauliX"

    def test_operation_removal(self, mock_device):
        """Tests that operations are correctly removed."""

        def circuit(x):
            RX = qml.RX(x, wires=[0])
            qml.CNOT(wires=[0, 1])
            qml.RY(0.4, wires=[0])
            qml.RZ(-0.2, wires=[1])

            qml._current_context._remove_op(RX)

            return qml.expval(qml.PauliX(0)), qml.expval(qml.PauliZ(1))

        qnode = BaseQNode(circuit, mock_device)
        qnode._construct([1.0], {})

        assert qnode.ops[0].name == "CNOT"
        assert qnode.ops[1].name == "RY"
        assert qnode.ops[2].name == "RZ"
        assert qnode.ops[3].name == "PauliX"

    def test_prune_tensors(self, mock_device):
        """Test that the _prune_tensors auxiliary method prunes correct for
        a single Identity in the Tensor."""
        px = qml.PauliX(1)
        obs = qml.Identity(0) @ px

        def circuit(x):
            return qml.expval(obs)

        qnode = BaseQNode(circuit, mock_device)

        assert qnode._prune_tensors(obs) == px

    def test_prune_tensors_no_pruning_took_place(self, mock_device):
        """Test that the _prune_tensors auxiliary method returns
        the original tensor if no observables were pruned."""
        px = qml.PauliX(1)
        obs = px

        def circuit(x):
            return qml.expval(obs)

        qnode = BaseQNode(circuit, mock_device)

        assert qnode._prune_tensors(obs) == px

    def test_prune_tensors_construct(self, mock_device):
        """Test that the tensors are pruned in construct."""
        def circuit(x):
            return qml.expval(qml.PauliX(0) @ qml.Identity(1))

        qnode = BaseQNode(circuit, mock_device)
        qnode._construct([1.0], {})

        assert qnode.ops[0].name == "PauliX"
        assert len(qnode.ops[0].wires) == 1
        assert qnode.ops[0].wires[0] == 0

class TestQNodeExceptions:
    """Tests that QNode raises proper errors"""

    def test_current_context_modified_outside_construct(
        self, operable_mock_device_2_wires, monkeypatch
    ):
        """Error: _current_context was modified outside of construct."""

        def circuit(x):
            qml.RX(x, wires=[0])
            return qml.expval(qml.PauliZ(wires=0))

        node = BaseQNode(circuit, operable_mock_device_2_wires)
        with monkeypatch.context() as m:
            m.setattr(qml, "_current_context", node)
            with pytest.raises(
                QuantumFunctionError,
                match="qml._current_context must not be modified outside this method.",
            ):
                node(0.5)

    def test_operations_after_observables(self, operable_mock_device_2_wires):
        """Error: qfunc contains operations after observables."""

        def circuit(x):
            qml.RX(x, wires=[0])
            ex = qml.expval(qml.PauliZ(wires=1))
            qml.RY(0.5, wires=[0])
            return qml.expval(qml.PauliZ(wires=0))

        node = BaseQNode(circuit, operable_mock_device_2_wires)
        with pytest.raises(QuantumFunctionError, match="gates must precede measured"):
            node(0.5)

    def test_return_of_non_observable(self, operable_mock_device_2_wires):
        """Error: qfunc returns something besides observables."""

        def circuit(x):
            qml.RX(x, wires=[0])
            return qml.expval(qml.PauliZ(wires=0)), 0.3

        node = BaseQNode(circuit, operable_mock_device_2_wires)
        with pytest.raises(QuantumFunctionError, match="A quantum function must return either"):
            node(0.5)

    def test_observable_with_no_measurement_type(self, operable_mock_device_2_wires):
        """Error: observable lacks the measurement type."""

        def circuit(x):
            qml.RX(x, wires=[0])
            return qml.expval(qml.PauliZ(wires=0)), qml.PauliZ(wires=1)

        node = BaseQNode(circuit, operable_mock_device_2_wires)
        with pytest.raises(
            QuantumFunctionError, match="does not have the measurement type specified"
        ):
            node(0.5)

    def test_observable_not_returned(self, operable_mock_device_2_wires):
        """Error: qfunc does not return all observables."""

        def circuit(x):
            qml.RX(x, wires=[0])
            ex = qml.expval(qml.PauliZ(wires=1))
            return qml.expval(qml.PauliZ(wires=0))

        node = BaseQNode(circuit, operable_mock_device_2_wires)
        with pytest.raises(QuantumFunctionError, match="All measured observables must be returned"):
            node(0.5)

    def test_observable_order_violated(self, operable_mock_device_2_wires):
        """Error: qfunc does not return all observables in the correct order."""

        def circuit(x):
            qml.RX(x, wires=[0])
            ex = qml.expval(qml.PauliZ(wires=1))
            return qml.expval(qml.PauliZ(wires=0)), ex

        node = BaseQNode(circuit, operable_mock_device_2_wires)
        with pytest.raises(QuantumFunctionError, match="All measured observables must be returned"):
            node(0.5)

    def test_mixing_of_cv_and_qubit_operations(self, operable_mock_device_2_wires):
        """Error: qubit and CV operations are mixed in the same qfunc."""

        def circuit(x):
            qml.RX(x, wires=[0])
            qml.Displacement(0.5, 0, wires=[0])
            return qml.expval(qml.PauliZ(0))

        node = BaseQNode(circuit, operable_mock_device_2_wires)
        with pytest.raises(
            QuantumFunctionError, match="Continuous and discrete operations are not allowed"
        ):
            node(0.5)

    def test_cv_operations_on_qubit_device(self, operable_mock_device_2_wires):
        """Error: cannot use CV operations on a qubit device."""

        def circuit(x):
            qml.Displacement(0.5, 0, wires=[0])
            return qml.expval(qml.X(0))

        node = BaseQNode(circuit, operable_mock_device_2_wires)
        with pytest.raises(
            QuantumFunctionError, match="a qubit device; CV operations are not allowed"
        ):
            node(0.5)

    def test_qubit_operations_on_CV_device(self, operable_mock_device_2_wires, monkeypatch):
        """Error: cannot use qubit operations on a CV device."""
        monkeypatch.setattr(operable_mock_device_2_wires, "capabilities", lambda: {"model": "cv"})

        def circuit(x):
            qml.RX(0.5, wires=[0])
            return qml.expval(qml.PauliZ(0))

        node = BaseQNode(circuit, operable_mock_device_2_wires)
        with pytest.raises(
            QuantumFunctionError, match="a CV device; qubit operations are not allowed"
        ):
            node(0.5)

    def test_multiple_measurements_on_same_wire(self, operable_mock_device_2_wires):
        """Error: the same wire is measured multiple times."""

        def circuit(x):
            qml.RX(x, wires=[0])
            qml.CNOT(wires=[0, 1])
            return qml.expval(qml.PauliZ(0)), qml.expval(qml.PauliZ(1)), qml.expval(qml.PauliX(0))

        node = BaseQNode(circuit, operable_mock_device_2_wires)
        with pytest.raises(QuantumFunctionError, match="can only be measured once"):
            node(0.5)

    def test_invisible_operations(self, operable_mock_device_2_wires):
        """Error: an operation does not affect the measurements."""

        def circuit(x):
            qml.RX(x, wires=[0])
            qml.RX(x, wires=[1])  # on its own component in the circuit graph
            return qml.expval(qml.PauliZ(0))

        kwargs = {"vis_check": True}
        node = BaseQNode(circuit, operable_mock_device_2_wires, **kwargs)
        with pytest.raises(QuantumFunctionError, match="cannot affect the circuit output"):
            node(0.5)

    def test_operation_requiring_all_wires(self, operable_mock_device_2_wires):
        """Error: an operation that must be applied to all wires is not
        applied to all wires."""

        class DummyOp(qml.operation.Operation):
            """Dummy operation"""

            num_wires = qml.operation.Wires.All
            num_params = 0
            par_domain = None

        def circuit():
            DummyOp(wires=[0])
            return qml.expval(qml.PauliZ(0))

        node = BaseQNode(circuit, operable_mock_device_2_wires)
        with pytest.raises(QuantumFunctionError, match="must act on all wires"):
            node()

    def test_operation_on_nonexistant_wire(self, operable_mock_device_2_wires):
        """Error: an operation is applied to a non-existant wire."""

        def circuit(x):
            qml.RX(x, wires=[0])
            qml.CNOT(wires=[0, 2])
            return qml.expval(qml.PauliZ(0))

        node = BaseQNode(circuit, operable_mock_device_2_wires)
        with pytest.raises(QuantumFunctionError, match="applied to invalid wire"):
            node(0.5)

    def test_observable_on_nonexistant_wire(self, operable_mock_device_2_wires):
        """Error: an observable is measured on a non-existant wire."""

        def circuit(x):
            qml.RX(x, wires=[0])
            return qml.expval(qml.PauliZ(0)), qml.expval(qml.PauliZ(2))

        node = BaseQNode(circuit, operable_mock_device_2_wires)
        with pytest.raises(QuantumFunctionError, match="applied to invalid wire"):
            node(0.5)

    def test_bad_wire_argument(self, operable_mock_device_2_wires):
        """Error: wire arguments must be intergers."""

        def circuit(x):
            qml.RX(x, wires=[0.5])
            return qml.expval(qml.PauliZ(0)), qml.expval(qml.PauliZ(2))

        node = BaseQNode(circuit, operable_mock_device_2_wires)
        with pytest.raises(TypeError, match="Wires must be integers"):
            node(1)

    def test_arg_as_wire_argument(self, operable_mock_device_2_wires):
        """Error: trying to use a differentiable parameter as a wire argument."""

        def circuit(x):
            qml.RX(0.5, wires=[x])
            return qml.expval(qml.PauliZ(0)), qml.expval(qml.PauliZ(2))

        node = BaseQNode(circuit, operable_mock_device_2_wires)
        with pytest.raises(TypeError, match="Wires must be integers"):
            node(1)

    def test_kwarg_as_wire_argument(self, operable_mock_device_2_wires):
        """Error: trying to use a keyword-only parameter as a wire argument in an immutable circuit."""

        def circuit(*, x=None):
            qml.RX(0.5, wires=[x])
            return qml.expval(qml.PauliZ(0)), qml.expval(qml.PauliZ(1))

        node = BaseQNode(circuit, operable_mock_device_2_wires, mutable=False)
        with pytest.raises(TypeError, match="Wires must be integers"):
            node(x=1)

    @pytest.mark.xfail(
        reason="Tests the auxiliary-equals-keyword-only syntax", raises=TypeError, strict=True
    )
    def test_simple_valid_call(self, operable_mock_device_2_wires):
        """BaseQNode gives an error here, "got multiple values for argument 'x'"
        """

        def circuit(x=0):
            qml.RX(x, wires=[0])
            return qml.expval(qml.PauliZ(0))

        node = BaseQNode(circuit, operable_mock_device_2_wires)
        node(0.3)
        assert node.ops[0].parameters[0] == 0.3

    @pytest.mark.xfail(
        reason="Tests the auxiliary-equals-keyword-only syntax", raises=AssertionError, strict=True
    )
    def test_calling_no_kwargs(self, operable_mock_device_2_wires):
        """Various quantum func calling syntax errors."""

        def circuit(x, y=0.2, *args, m=0.3, n):
            circuit.in_args = (x, y, m, n)
            return qml.expval(qml.PauliZ(0))

        node = BaseQNode(circuit, operable_mock_device_2_wires, mutable=True)

        with pytest.raises(QuantumFunctionError, match="parameter 'x' given twice"):
            node(0.1, x=1.1)
        with pytest.raises(QuantumFunctionError, match="Unknown quantum function parameter 'foo'"):
            node(foo=1)
        with pytest.raises(
            QuantumFunctionError, match="'args' cannot be given using the keyword syntax"
        ):
            node(args=1)
        with pytest.raises(QuantumFunctionError, match="positional parameter 'x' missing"):
            node(n=0.4)
        with pytest.raises(QuantumFunctionError, match="keyword-only parameter 'n' missing"):
            node(0.1)

        # valid calls
        node(x=0.1, n=0.4)
        assert circuit.in_args[2:] == (0.3, 0.4)  # first two are Variables
        node(0.1, n=0.4)
        assert circuit.in_args[2:] == (0.3, 0.4)

    def test_unused_positional_parameter(self, operable_mock_device_2_wires):
        """Error: a positional parameter is not used in the circuit."""

        def circuit(a, x):
            qml.RX(a, wires=[0])
            return qml.expval(qml.PauliZ(0))

        kwargs = {"par_check": True}
        node = BaseQNode(circuit, operable_mock_device_2_wires, **kwargs)
        with pytest.raises(QuantumFunctionError, match="The positional parameters"):
            node(1.0, 2.0)

    @pytest.mark.xfail(
        reason="Tests the auxiliary-equals-keyword-only syntax", raises=AssertionError, strict=True
    )
    def test_calling_with_kwargs(self, operable_mock_device_2_wires):
        """Various quantum func calling syntax errors."""

        def circuit(x, y=0.2, *, m=0.3, n, **kwargs):
            circuit.in_args = (x, y, m, n)
            return qml.expval(qml.PauliZ(0))

        node = BaseQNode(circuit, operable_mock_device_2_wires, mutable=True)

        with pytest.raises(QuantumFunctionError, match="parameter 'x' given twice"):
            node(0.1, x=1.1)
        with pytest.raises(
            QuantumFunctionError, match="'kwargs' cannot be given using the keyword syntax"
        ):
            node(kwargs=1)
        with pytest.raises(QuantumFunctionError, match="takes 2 positional parameters, 3 given"):
            node(0.1, 0.2, 100, n=0.4)
        with pytest.raises(QuantumFunctionError, match="positional parameter 'x' missing"):
            node(n=0.4)
        with pytest.raises(QuantumFunctionError, match="keyword-only parameter 'n' missing"):
            node(0.1)

        # valid calls
        node(x=0.1, n=0.4)
        assert circuit.in_args[2:] == (0.3, 0.4)  # first two are Variables
        node(0.1, n=0.4)
        assert circuit.in_args[2:] == (0.3, 0.4)

    def test_calling_bad_errors(self, operable_mock_device_2_wires):
        """Confusing quantum func calling errors and bugs (auxiliary-equals-parameters-with-default syntax)."""

        def circuit(x=0.1):
            return qml.expval(qml.PauliZ(0))

        node = BaseQNode(circuit, operable_mock_device_2_wires)

        with pytest.raises(TypeError, match="got multiple values for argument 'x'"):
            node(0.3)  # default arg given positionally, wrong error message

    def test_calling_errors(self, operable_mock_device_2_wires):
        """Good quantum func calling syntax errors (auxiliary-equals-parameters-with-default syntax)."""

        def circuit(x, y=0.2, *args, z=0.3):
            circuit.in_args = (x, y, z)
            return qml.expval(qml.PauliZ(0))

        node = BaseQNode(circuit, operable_mock_device_2_wires, mutable=True)

        with pytest.raises(
            QuantumFunctionError, match="'x' cannot be given using the keyword syntax"
        ):
            node(0.1, x=1.1)
        with pytest.raises(QuantumFunctionError, match="Unknown quantum function parameter 'foo'"):
            node(foo=1)
        with pytest.raises(
            QuantumFunctionError, match="'args' cannot be given using the keyword syntax"
        ):
            node(args=1)
        with pytest.raises(TypeError, match="missing 1 required positional argument: 'x'"):
            node(z=0.4)

        # valid calls
        node(0.1)
        assert circuit.in_args[1:] == (0.2, 0.3)  # first is a Variable
        node(0.1, y=1.2)
        assert circuit.in_args[1:] == (1.2, 0.3)
        node(0.1, z=1.3, y=1.2)
        assert circuit.in_args[1:] == (1.2, 1.3)


class TestQNodeArgs:
    """Tests the handling of calling arguments in the QNode"""

    @pytest.mark.parametrize(
        "x,y",
        zip(np.linspace(-2 * np.pi, 2 * np.pi, 7), np.linspace(-2 * np.pi, 2 * np.pi, 7) ** 2 / 11),
    )
    def test_fanout(self, qubit_device_1_wire, tol, x, y):
        """Tests that qnodes can compute the correct function when the
           same parameter is used in multiple gates."""

        def circuit(x, y):
            qml.RX(x, wires=[0])
            qml.RZ(y, wires=[0])
            qml.RX(x, wires=[0])
            return qml.expval(qml.PauliZ(0))

        def analytic_expval(x, y):
            return np.cos(x) ** 2 - np.cos(y) * np.sin(x) ** 2

        node = BaseQNode(circuit, qubit_device_1_wire)
        res = node(x, y)
        assert res == pytest.approx(analytic_expval(x, y), abs=tol)

    def test_multiple_expectation_different_wires(self, qubit_device_2_wires, tol):
        """Tests that qnodes return multiple expectation values."""

        a, b, c = 0.5, 0.54, 0.3

        def circuit(x, y, z):
            qml.RX(x, wires=[0])
            qml.RZ(y, wires=[0])
            qml.CNOT(wires=[0, 1])
            qml.RY(y, wires=[0])
            qml.RX(z, wires=[0])
            return qml.expval(qml.PauliY(0)), qml.expval(qml.PauliZ(1))

        def analytic_expval(a, b, c):
            return [-1 * np.cos(a) * np.cos(b) * np.sin(c), np.cos(a)]

        node = BaseQNode(circuit, qubit_device_2_wires)
        res = node(a, b, c)
        assert res == pytest.approx(analytic_expval(a, b, c), abs=tol)

    def test_multiple_keywordargs_used(self, qubit_device_2_wires, tol):
        """Tests that qnodes can use multiple keyword-only arguments."""

        def circuit(w, *, x=None, y=None):
            qml.RX(x, wires=[0])
            qml.RX(y, wires=[1])
            qml.RZ(w, wires=[0])
            return qml.expval(qml.PauliZ(0)), qml.expval(qml.PauliZ(1))

        node = BaseQNode(circuit, qubit_device_2_wires)
        c = node(1.0, x=np.pi, y=np.pi / 2)
        assert c == pytest.approx([-1.0, 0.0], abs=tol)

    def test_arraylike_args_used(self, qubit_device_2_wires, tol):
        """Tests that qnodes use array-like positional arguments."""

        def circuit(x):
            qml.RX(x[0], wires=[0])
            qml.RX(x[1], wires=[1])
            return qml.expval(qml.PauliZ(0)), qml.expval(qml.PauliZ(1))

        node = BaseQNode(circuit, qubit_device_2_wires)
        c = node([np.pi, np.pi])
        assert c == pytest.approx([-1.0, -1.0], abs=tol)

    def test_arraylike_keywordargs_used(self, qubit_device_2_wires, tol):
        """Tests that qnodes use array-like keyword-only arguments."""

        def circuit(w, *, x=None):
            qml.RX(x[0], wires=[0])
            qml.RX(x[1], wires=[1])
            qml.RZ(w, wires=[0])
            return qml.expval(qml.PauliZ(0)), qml.expval(qml.PauliZ(1))

        node = BaseQNode(circuit, qubit_device_2_wires)
        c = node(1.0, x=[np.pi, np.pi / 2])
        assert c == pytest.approx([-1.0, 0.0], abs=tol)

    def test_keywordargs_for_wires(self, qubit_device_2_wires, tol):
        """Tests that wires can be passed as keyword-only arguments in mutable circuits."""

        default_q = 0

        def circuit(x, *, q=default_q):
            qml.RX(x, wires=[q])
            return qml.expval(qml.PauliZ(q))

        node = BaseQNode(circuit, qubit_device_2_wires)
        c = node(np.pi, q=1)
        assert node.ops[0].wires == [1]
        assert c == pytest.approx(-1.0, abs=tol)

        c = node(np.pi)
        assert node.ops[0].wires == [default_q]
        assert c == pytest.approx(-1.0, abs=tol)

    def test_keywordargs_used(self, qubit_device_1_wire, tol):
        """Tests that qnodes use keyword arguments."""

        def circuit(w, x=None):
            qml.RX(x, wires=[0])
            return qml.expval(qml.PauliZ(0))

        node = BaseQNode(circuit, qubit_device_1_wire)
        c = node(1.0, x=np.pi)
        assert c == pytest.approx(-1.0, abs=tol)

    def test_keywordarg_updated_in_multiple_calls(self, qubit_device_2_wires, tol):
        """Tests that qnodes update keyword arguments in consecutive calls."""

        def circuit(w, x=None):
            qml.RX(w, wires=[0])
            qml.RX(x, wires=[1])
            return qml.expval(qml.PauliZ(0)), qml.expval(qml.PauliZ(1))

        node = BaseQNode(circuit, qubit_device_2_wires)
        c1 = node(0.1, x=0.0)
        c2 = node(0.1, x=np.pi)
        assert c1[1] != c2[1]

    def test_keywordarg_passes_through_classicalnode(self, qubit_device_2_wires, tol):
        """Tests that qnodes' keyword arguments pass through classical nodes."""

        def circuit(w, x=None):
            qml.RX(w, wires=[0])
            qml.RX(x, wires=[1])
            return qml.expval(qml.PauliZ(0)), qml.expval(qml.PauliZ(1))

        node = BaseQNode(circuit, qubit_device_2_wires)

        def classical_node(w, x=None):
            return node(w, x=x)

        c = classical_node(0.0, x=np.pi)
        assert c == pytest.approx([1.0, -1.0], abs=tol)

    def test_keywordargs_with_kwargs(self, qubit_device_1_wire, tol):
        """Tests that nothing happens if unknown keyword arg passed with
        qnodes accepting **kwargs."""

        def circuit(w, x=None, **kwargs):
            qml.RX(x, wires=[0])
            return qml.expval(qml.PauliZ(0))

        node = BaseQNode(circuit, qubit_device_1_wire)
        c = node(1.0, x=np.pi, y=10)
        assert c == pytest.approx(-1.0, abs=tol)

    def test_mutable_node_variable_number_of_args(self, qubit_device_1_wire):
        """Tests a mutable circuit that expects a variable number of
        positional arguments based on the values of its auxiliary arguments.
        """
        def circuit(x, n=1):
            for k in range(n):
                qml.RX(x[k], wires=0)
            return qml.expval(qml.PauliZ(wires=0))

        node = BaseQNode(circuit, qubit_device_1_wire, mutable=True)

        # first evaluation creates VariableRefs for the positional args
        node([0.1], n=1)
        assert node.num_primary_parameters == 1
        # new VariableRefs must be created since the auxiliary args have changed
        node([0.1, 0.2], n=2)
        assert node.num_primary_parameters == 2

    def test_mutable_node_variable_number_of_args_nested(self, qubit_device_1_wire):
        """Tests a mutable circuit that expects a variable number of
        positional arguments based on the values of its auxiliary arguments,
        in a nested structure.
        """
        def circuit(x, n=1):
            for k in range(2):
                for j in range(min(n, k+1)):
                    qml.RX(x[k][j], wires=0)
            return qml.expval(qml.PauliZ(wires=0))

        node = BaseQNode(circuit, qubit_device_1_wire, mutable=True)

        node([[0.1], [0.2]], n=1)
        assert node.num_primary_parameters == 2
        node([[0.1], [0.2, 0.3]], n=2)
        assert node.num_primary_parameters == 3



class TestQNodeCaching:
    """Tests for the QNode construction caching"""

    def test_no_caching(self):
        """Test that mutable circuit structure changes on subsequent evalutions."""

        dev = qml.device("default.qubit", wires=2)

        def mutable_circuit(x, *, n=None):
            qml.RX(x, wires=0)
            for i in range(n):
                qml.RX(x, wires=i)
            return qml.expval(qml.PauliZ(0))

        node = BaseQNode(mutable_circuit, dev, mutable=True)

        # first evaluation
        node(0, n=0)
        assert len(node.circuit.operations) == 1
        temp = node.ops[0]

        # second evaluation, same auxiliary args, different positional args
        node(0.1, n=0)
        assert len(node.circuit.operations) == 1
        node.ops[0] is temp  # same circuit, same ops

        # third evaluation, different auxiliary args, same positional args
        node(0.1, n=1)
        assert len(node.circuit.operations) == 2
        node.ops[0] is not temp  # all Operations in the circuit are generated anew

    def test_immutable_qfunc_caching(self):
        """Test that immutable qfunc circuit does not change on subsequent evalutions."""

        dev = qml.device("default.qubit", wires=2)

        def non_mutable_circuit(x, *, c=None):
            qml.RX(x, wires=0)
            qml.RX(c, wires=0)
            return qml.expval(qml.PauliZ(0))

        node = BaseQNode(non_mutable_circuit, dev, mutable=False)

        # first evaluation
        node(0, c=0)
        assert len(node.circuit.operations) == 2
        temp = node.ops[0]

        # second evaluation
        node(0.1, c=1)
        assert len(node.circuit.operations) == 2
        node.ops[0] is temp  # it's the same circuit with the same objects

    def test_immutable_qfunc_with_nested_parameters(self, tol):
        """Test that immutable qfuncs work with parameters that have a nested structure."""

        dev = qml.device("default.qubit", wires=2)

        def non_mutable_circuit(x, *, c=None):
            # positional parameter x
            qml.RX(x[0], wires=0)
            qml.RX(x[1][1], wires=0)
            # auxiliary parameter c
            qml.RX(c[0], wires=0)
            qml.RX(c[1][0], wires=0)
            return qml.expval(qml.PauliZ(0))

        node = BaseQNode(non_mutable_circuit, dev, mutable=False)

        # first evaluation
        x = [0.1, [0.2, 0.3]]
        c = [1.1, [1.2, 1.3]]
        res = node(x, c=c)
        assert len(node.circuit.operations) == 4
        temp = node.ops[0]
        assert res == pytest.approx(np.cos(x[0] + x[1][1] + c[0] + c[1][0]), abs=tol)

        # second evaluation
        x = [2.1, [2.2, 2.3]]
        c = [3.1, [3.2, 3.3]]
        res = node(x, c=c)
        assert len(node.circuit.operations) == 4
        node.ops[0] is temp  # it's the same circuit with the same objects
        assert res == pytest.approx(np.cos(x[0] + x[1][1] + c[0] + c[1][0]), abs=tol)

    THETA = np.linspace(0.11, 1, 3)
    PHI = np.linspace(0.32, 1, 3)
    VARPHI = np.linspace(0.02, 1, 3)

    @pytest.mark.parametrize("theta,phi,varphi", list(zip(THETA, PHI, VARPHI)))
    def test_mutable_qnode(self, theta, phi, varphi, tol):
        """Test that a mutable QNode evaluated multiple times mutates well and produces
        the desired result.
        """
        dev = qml.device('default.qubit', wires=1)

        @qml.qnode(dev)
        def circuit(weights, n=1):
            for idx in range(n):
                qml.RX(weights[idx], wires=[0])
            return qml.expval(qml.PauliZ(0))

        res = circuit([phi], n=1)
        exp = np.cos(phi)
        assert np.allclose(res, exp, atol=tol, rtol=0)

        res = circuit([phi, theta], n=2)
        exp = np.cos(phi + theta)
        assert np.allclose(res, exp, atol=tol, rtol=0)

        res = circuit([phi, theta, varphi], n=3)
        exp = np.cos(phi + theta + varphi)
        assert np.allclose(res, exp, atol=tol, rtol=0)

    def test_mutable_qnode_for_loop_varying_executions(self, tol):
        """Test that a mutable QNode containing a for loop correctly mutates
        when called with different auxiliary arguments and different shaped positional
        arguments.
        """
        dev = qml.device('default.qubit', wires=1)

        @qml.qnode(dev)
        def node(x, n=1):
            for k in range(2):
                for j in range(min(n, k+1)):
                    qml.RX(x[k][j], wires=0)
            return qml.expval(qml.PauliZ(wires=0))

        res = node([[0.1], [0.2]], n=1)
        exp = np.cos(sum([0.1] + [0.2]))
        assert np.allclose(res, exp, atol=tol, rtol=0)

        res = node([[0.1], [0.2, 0.3]], n=2)
        exp = np.cos(sum([0.1] + [0.2, 0.3]))
        assert np.allclose(res, exp, atol=tol, rtol=0)

    def test_mutable_qnode_nested_auxiliary_args(self, tol):
        """Test that a mutable QNode can handle nested auxiliary args whose
        nested structure changes between evaluations.
        """
        dev = qml.device('default.qubit', wires=1)

        def circuit(x, *, n=1):
            for p in n:
                qml.RX(p, wires=0)
            return qml.expval(qml.PauliZ(wires=0))

        node = BaseQNode(circuit, dev, mutable=True)

        # one auxiliary arg
        n = [0.1]
        res = node([1.0], n=n)
        exp = np.cos(np.sum(n))
        assert res == pytest.approx(exp, abs=tol)

        # two auxiliary args
        n = [0.1, 0.2]
        res = node([1.0], n=n)
        exp = np.cos(np.sum(n))
        assert res == pytest.approx(exp, abs=tol)

        # again one auxiliary arg
        n = [0.5]
        res = node([1.0], n=n)
        exp = np.cos(np.sum(n))
        assert res == pytest.approx(exp, abs=tol)


class TestQNodeEvaluate:
    """Test for observable statistic evaluation"""

    @pytest.mark.parametrize(
        "x,y",
        zip(np.linspace(-2 * np.pi, 2 * np.pi, 7), np.linspace(-2 * np.pi, 2 * np.pi, 7) ** 2 / 11),
    )
    def test_evaluate(self, x, y, tol):
        """Tests correct evaluation"""
        dev = qml.device("default.qubit", wires=2)

        def circuit(x, y):
            qml.RX(x, wires=[0])
            qml.RY(y, wires=[1])
            qml.CNOT(wires=[0, 1])
            return qml.expval(qml.PauliZ(0) @ qml.PauliX(1))

        node = BaseQNode(circuit, dev)
        res = node.evaluate([x, y], {})
        expected = np.sin(y) * np.cos(x)
        assert np.allclose(res, expected, atol=tol, rtol=0)

    @pytest.mark.parametrize(
        "x,y",
        zip(np.linspace(-2 * np.pi, 2 * np.pi, 7), np.linspace(-2 * np.pi, 2 * np.pi, 7) ** 2 / 11),
    )
    def test_obs_evaluate(self, x, y, tol):
        """Tests correct evaluation swapping out the observables"""
        dev = qml.device("default.qubit", wires=2)

        def circuit(x, y):
            qml.RX(x, wires=[0])
            qml.RY(y, wires=[1])
            qml.CNOT(wires=[0, 1])
            return qml.expval(qml.PauliZ(0) @ qml.PauliX(1))

        node = BaseQNode(circuit, dev)

        # test standard evaluation
        node = BaseQNode(circuit, dev)
        res = node.evaluate([x, y], {})
        expected = np.sin(y) * np.cos(x)
        assert np.allclose(res, expected, atol=tol, rtol=0)

        # hot-swap the observable
        res = node.evaluate_obs([qml.expval(qml.PauliZ(0) @ qml.PauliZ(1))], [x, y], {})
        expected = np.cos(y)
        assert np.allclose(res, expected, atol=tol, rtol=0)

    def test_single_mode_sample(self):
        """Test that there is only one array of values returned
        for single mode samples"""
        shots = 10
        dev = qml.device("default.qubit", wires=2, shots=shots)

        def circuit(x, y):
            qml.RX(x, wires=[0])
            qml.RY(y, wires=[1])
            qml.CNOT(wires=[0, 1])
            return qml.sample(qml.PauliZ(0) @ qml.PauliX(1))

        node = BaseQNode(circuit, dev)
        res = node(0.432, 0.12)
        assert res.shape == (10,)


class TestDecomposition:
    """Test for queue decomposition"""

    def test_no_decomposition(self, operable_mock_device_2_wires):
        """Test that decompose queue makes no changes
        if there are no operations to be decomposed"""

        queue = [qml.Rot(0, 1, 2, wires=0), qml.CNOT(wires=[0, 1]), qml.RX(6, wires=0)]

        res = decompose_queue(queue, operable_mock_device_2_wires)
        assert res == queue

    def test_decompose_queue(self, operable_mock_device_2_wires):
        """Test that decompose queue works correctly
        when an operation exists that can be decomposed"""

        queue = [qml.Rot(0, 1, 2, wires=0), qml.U3(3, 4, 5, wires=0), qml.RX(6, wires=0)]

        res = decompose_queue(queue, operable_mock_device_2_wires)

        assert len(res) == 5

        assert res[0].name == "Rot"
        assert res[0].parameters == [0, 1, 2]

        assert res[1].name == "Rot"
        assert res[1].parameters == [5, 3, -5]

        assert res[2].name == "PhaseShift"
        assert res[2].parameters == [5]

        assert res[3].name == "PhaseShift"
        assert res[3].parameters == [4]

        assert res[4].name == "RX"
        assert res[4].parameters == [6]

    def test_invalid_decompose(self, operable_mock_device_2_wires):
        """Test that an error is raised if the device
        does not support an operation arising from a
        decomposition."""

        class DummyOp(qml.operation.Operation):
            """Dummy operation"""

            num_params = 0
            num_wires = 1
            par_domain = "R"
            grad_method = "A"

            @staticmethod
            def decomposition(wires=None):
                ops = [qml.Hadamard(wires=wires)]
                return ops

        queue = [qml.Rot(0, 1, 2, wires=0), DummyOp(wires=0), qml.RX(6, wires=0)]

        with pytest.raises(qml.DeviceError, match="DummyOp not supported on device"):
            decompose_queue(queue, operable_mock_device_2_wires)


class TestQNodeVariableMap:
    """Test the conversion of arguments to Variable instances."""

    def test_regular_arguments(self, mock_device):
        """Test that regular arguments are properly converted to Variable instances."""
        def circuit(a, b, c, d):
            qml.RX(a, wires=[0])
            qml.RY(b, wires=[0])
            qml.RZ(c, wires=[0])
            qml.RZ(d, wires=[0])

            return qml.expval(qml.PauliX(0))

        node = BaseQNode(circuit, mock_device)
        arg_vars, kwarg_vars = node._make_variables([1.0, 2.0, 3.0, 4.0], {})

        expected_arg_vars = [
            Variable(0, "a"),
            Variable(1, "b"),
            Variable(2, "c"),
            Variable(3, "d"),
        ]

        for var, expected in zip(qml.utils._flatten(arg_vars), expected_arg_vars):
            assert var == expected

        assert not kwarg_vars

    def test_array_arguments(self, mock_device):
        """Test that array arguments are properly converted to Variable instances."""
        def circuit(weights):
            qml.RX(weights[0, 0], wires=[0])
            qml.RY(weights[0, 1], wires=[0])
            qml.RZ(weights[1, 0], wires=[0])
            qml.RZ(weights[1, 1], wires=[0])

            return qml.expval(qml.PauliX(0))

        node = BaseQNode(circuit, mock_device)

        weights = np.array([[1, 2], [3, 4]])
        arg_vars, kwarg_vars = node._make_variables([weights], {})

        expected_arg_vars = [
            Variable(0, "weights[0,0]"),
            Variable(1, "weights[0,1]"),
            Variable(2, "weights[1,0]"),
            Variable(3, "weights[1,1]"),
        ]

        for var, expected in zip(qml.utils._flatten(arg_vars), expected_arg_vars):
            assert var == expected

        assert not kwarg_vars

    def test_regular_keyword_arguments(self, mock_device):
        """Test that regular keyword arguments are properly converted to Variable instances."""
        def circuit(*, a=1, b=2, c=3, d=4):
            qml.RX(a, wires=[0])
            qml.RY(b, wires=[0])
            qml.RZ(c, wires=[0])
            qml.RZ(d, wires=[0])

            return qml.expval(qml.PauliX(0))

        node = BaseQNode(circuit, mock_device, mutable=False)
        kwargs = node._default_args({"b" : 3})
        arg_vars, kwarg_vars = node._make_variables([], kwargs)

        expected_kwarg_vars = {
<<<<<<< HEAD
            "a" : [VariableRef(0, "a", "a")],
            "b" : [VariableRef(0, "b", "b")],
            "c" : [VariableRef(0, "c", "c")],
            "d" : [VariableRef(0, "d", "d")],
=======
            "a" : [Variable(0, "a", is_kwarg=True)],
            "b" : [Variable(0, "b", is_kwarg=True)],
            "c" : [Variable(0, "c", is_kwarg=True)],
            "d" : [Variable(0, "d", is_kwarg=True)],
>>>>>>> 6ad998b2
        }

        assert not arg_vars

        for expected_key in expected_kwarg_vars:
            for var, expected in zip(qml.utils._flatten(kwarg_vars[expected_key]), qml.utils._flatten(expected_kwarg_vars[expected_key])):
                assert var == expected

    def test_array_keyword_arguments(self, mock_device):
        """Test that array keyword arguments are properly converted to Variable instances."""
        def circuit(*, a=np.array([[1, 0], [0, 1]]), b=np.array([1,2,3])):
            qml.RX(a[0, 0], wires=[0])
            qml.RX(a[0, 1], wires=[0])
            qml.RX(a[1, 0], wires=[0])
            qml.RX(a[1, 1], wires=[0])
            qml.RY(b[0], wires=[0])
            qml.RY(b[1], wires=[0])
            qml.RY(b[2], wires=[0])

            return qml.expval(qml.PauliX(0))

        node = BaseQNode(circuit, mock_device, mutable=False)
        kwargs = node._default_args({"b": np.array([6, 7, 8, 9])})
        arg_vars, kwarg_vars = node._make_variables([], kwargs)

        expected_kwarg_vars = {
            "a" : [
<<<<<<< HEAD
                VariableRef(0, "a[0,0]", "a"),
                VariableRef(1, "a[0,1]", "a"),
                VariableRef(2, "a[1,0]", "a"),
                VariableRef(3, "a[1,1]", "a"),
            ],
            "b" : [
                VariableRef(0, "b[0]", "b"),
                VariableRef(1, "b[1]", "b"),
                VariableRef(2, "b[2]", "b"),
                VariableRef(3, "b[3]", "b"),
=======
                Variable(0, "a[0,0]", is_kwarg=True),
                Variable(1, "a[0,1]", is_kwarg=True),
                Variable(2, "a[1,0]", is_kwarg=True),
                Variable(3, "a[1,1]", is_kwarg=True),
            ],
            "b" : [
                Variable(0, "b[0]", is_kwarg=True),
                Variable(1, "b[1]", is_kwarg=True),
                Variable(2, "b[2]", is_kwarg=True),
                Variable(3, "b[3]", is_kwarg=True),
>>>>>>> 6ad998b2
            ],
        }

        assert not arg_vars

        for expected_key in expected_kwarg_vars:
            for var, expected in zip(qml.utils._flatten(kwarg_vars[expected_key]), qml.utils._flatten(expected_kwarg_vars[expected_key])):
                assert var == expected

    def test_variadic_arguments(self, mock_device):
        """Test that variadic arguments are properly converted to Variable instances."""
        def circuit(a, *b):
            qml.RX(a, wires=[0])
            qml.RX(b[0], wires=[0])
            qml.RX(b[1][1], wires=[0])
            qml.RX(b[2], wires=[0])

            return qml.expval(qml.PauliX(0))

        node = BaseQNode(circuit, mock_device)
        arg_vars, kwarg_vars = node._make_variables([0.1, 0.2, np.array([0, 1, 2, 3]), 0.5], {})

        expected_arg_vars = [
            Variable(0, "a"),
            Variable(1, "b[0]"),
            Variable(2, "b[1][0]"),
            Variable(3, "b[1][1]"),
            Variable(4, "b[1][2]"),
            Variable(5, "b[1][3]"),
            Variable(6, "b[2]"),
        ]

        assert not kwarg_vars

        for var, expected in zip(qml.utils._flatten(arg_vars), expected_arg_vars):
            assert var == expected


class TestQNodeDraw:
    """Test functionality related to draw."""

    def test_unknown_charset_error(self, mock_qnode):
        """Test that an error is raised for an unsupported charset."""
        with pytest.raises(ValueError, match="Charset does_not_exist is not supported"):
            mock_qnode.draw(charset="does_not_exist")

    def test_draw_before_construction_error(self):
        """Test that an error is raised when drawing a QNode that is not yet constructed is attempted."""
        dev = qml.device("default.qubit", wires=1)

        @qml.qnode(dev)
        def circuit(a):
            qml.RX(a, wires=[0])

            return qml.expval(qml.PauliZ(0))

        with pytest.raises(RuntimeError, match="The QNode can only be drawn after its CircuitGraph has been constructed"):
            circuit.draw()


    @pytest.mark.xfail(reason="FIXME bug in BaseQNode.draw", raises=IndexError, strict=True)
    def test_delayed_drawing(self, operable_mock_device_2_wires):
        """Drawing currently has a bug where it implicitly assumes that the qfunc args stored
        in the VariableRef class remain unchanged."""
        def circuit1(x):
            qml.RX(x[0], wires=[0])
            return qml.expval(qml.PauliZ(0))

        def circuit2(x):
            qml.RX(x[0], wires=[0])
            qml.RY(x[1], wires=[0])
            return qml.expval(qml.PauliZ(0))

        node1 = BaseQNode(circuit1, operable_mock_device_2_wires)
        node2 = BaseQNode(circuit2, operable_mock_device_2_wires)
        node2([0.1, 0.2])
        node2.draw()  # works fine

        node1([1.1])
        node1.draw()  # works fine

        # VariableRef.positional_arg_values was last set by node1.
        # Here node2.draw tries to evaluate the node2 parameters but there is one value too few.
        node2.draw()<|MERGE_RESOLUTION|>--- conflicted
+++ resolved
@@ -1186,17 +1186,10 @@
         arg_vars, kwarg_vars = node._make_variables([], kwargs)
 
         expected_kwarg_vars = {
-<<<<<<< HEAD
-            "a" : [VariableRef(0, "a", "a")],
-            "b" : [VariableRef(0, "b", "b")],
-            "c" : [VariableRef(0, "c", "c")],
-            "d" : [VariableRef(0, "d", "d")],
-=======
-            "a" : [Variable(0, "a", is_kwarg=True)],
-            "b" : [Variable(0, "b", is_kwarg=True)],
-            "c" : [Variable(0, "c", is_kwarg=True)],
-            "d" : [Variable(0, "d", is_kwarg=True)],
->>>>>>> 6ad998b2
+            "a" : [Variable(0, "a", "a")],
+            "b" : [Variable(0, "b", "b")],
+            "c" : [Variable(0, "c", "c")],
+            "d" : [Variable(0, "d", "d")],
         }
 
         assert not arg_vars
@@ -1224,29 +1217,16 @@
 
         expected_kwarg_vars = {
             "a" : [
-<<<<<<< HEAD
-                VariableRef(0, "a[0,0]", "a"),
-                VariableRef(1, "a[0,1]", "a"),
-                VariableRef(2, "a[1,0]", "a"),
-                VariableRef(3, "a[1,1]", "a"),
+                Variable(0, "a[0,0]", "a"),
+                Variable(1, "a[0,1]", "a"),
+                Variable(2, "a[1,0]", "a"),
+                Variable(3, "a[1,1]", "a"),
             ],
             "b" : [
-                VariableRef(0, "b[0]", "b"),
-                VariableRef(1, "b[1]", "b"),
-                VariableRef(2, "b[2]", "b"),
-                VariableRef(3, "b[3]", "b"),
-=======
-                Variable(0, "a[0,0]", is_kwarg=True),
-                Variable(1, "a[0,1]", is_kwarg=True),
-                Variable(2, "a[1,0]", is_kwarg=True),
-                Variable(3, "a[1,1]", is_kwarg=True),
-            ],
-            "b" : [
-                Variable(0, "b[0]", is_kwarg=True),
-                Variable(1, "b[1]", is_kwarg=True),
-                Variable(2, "b[2]", is_kwarg=True),
-                Variable(3, "b[3]", is_kwarg=True),
->>>>>>> 6ad998b2
+                Variable(0, "b[0]", "b"),
+                Variable(1, "b[1]", "b"),
+                Variable(2, "b[2]", "b"),
+                Variable(3, "b[3]", "b"),
             ],
         }
 

--- conflicted
+++ resolved
@@ -17,14 +17,9 @@
 
 import pytest
 import pennylane as qml
-<<<<<<< HEAD
 from pennylane import QubitStateVector, BasisState, DeviceError
-from pennylane.ops import PauliZ, CZ, PauliX, Hadamard, CNOT, AmplitudeDamping, DepolarizingChannel
-from pennylane.devices.default_mixed import DefaultMixed
-=======
 from pennylane.devices import DefaultMixed
 from pennylane.ops import PauliZ, CZ, PauliX, Hadamard, CNOT, AmplitudeDamping, DepolarizingChannel
->>>>>>> a137eca5
 from pennylane.wires import Wires
 
 import numpy as np
@@ -101,20 +96,6 @@
 
         assert np.allclose(rho, dev.state)
 
-<<<<<<< HEAD
-    @pytest.mark.parametrize("op", all_ops)
-    def test_state_after_op(self, nr_wires, op):
-        """Tests that state is correctly retrieved after applying operations on the first wires"""
-        dev = qml.device("default.mixed", wires=nr_wires)
-        if op == CNOT or op == CZ:
-            dev.apply([op(wires=[0, 1])])
-        elif op in channels:
-            # set channel parameter to 0.5
-            dev.apply([op(0.5, wires=0)])
-        else:
-            dev.apply([op(wires=0)])
-        current_state = np.reshape(dev._state, (2 ** nr_wires, 2 ** nr_wires))
-=======
     @pytest.mark.parametrize("op", [CNOT, CZ])
     def test_state_after_twoqubit(self, nr_wires, op):
         """Tests that state is correctly retrieved after applying two-qubit operations on the
@@ -141,7 +122,6 @@
         dev.apply([op(wires=0)])
         current_state = np.reshape(dev._state, (2 ** nr_wires, 2 ** nr_wires))
 
->>>>>>> a137eca5
         assert np.allclose(dev.state, current_state)
 
 
@@ -156,20 +136,6 @@
 
         assert np.allclose(dev._state, dev._create_basis_state(0))
 
-<<<<<<< HEAD
-    @pytest.mark.parametrize("op", all_ops)
-    def test_reset_after_op(self, nr_wires, op):
-        """Tests that state is correctly retrieved after applying operations on the first wires"""
-        dev = qml.device("default.mixed", wires=nr_wires)
-        if op == CNOT or op == CZ:
-            dev.apply([op(wires=[0, 1])])
-        elif op in channels:
-            # set channel parameter to 0.5
-            dev.apply([op(0.5, wires=0)])
-        else:
-            dev.apply([op(0)])
-
-=======
     @pytest.mark.parametrize("op", [CNOT, CZ])
     def test_reset_after_twoqubit(self, nr_wires, op):
         """Tests that state is correctly reset after applying two-qubit operations on the first
@@ -196,7 +162,6 @@
         wire"""
         dev = qml.device("default.mixed", wires=nr_wires)
         dev.apply([op(wires=0)])
->>>>>>> a137eca5
         dev.reset()
 
         assert np.allclose(dev._state, dev._create_basis_state(0))
@@ -257,15 +222,9 @@
     """Unit tests for the method `_get_kraus_ops()`"""
 
     unitary_ops = [
-<<<<<<< HEAD
-        (qml.PauliX, np.array([[0, 1], [1, 0]])),
-        (qml.Hadamard, np.array([[INV_SQRT2, INV_SQRT2], [INV_SQRT2, -INV_SQRT2]])),
-        (qml.CNOT, np.array([[1, 0, 0, 0], [0, 1, 0, 0], [0, 0, 0, 1], [0, 0, 1, 0]])),
-=======
         (PauliX, np.array([[0, 1], [1, 0]])),
         (Hadamard, np.array([[INV_SQRT2, INV_SQRT2], [INV_SQRT2, -INV_SQRT2]])),
         (CNOT, np.array([[1, 0, 0, 0], [0, 1, 0, 0], [0, 0, 0, 1], [0, 0, 1, 0]])),
->>>>>>> a137eca5
     ]
 
     @pytest.mark.parametrize("ops", unitary_ops)
@@ -276,13 +235,8 @@
         assert np.allclose(dev._get_kraus(ops[0]), [ops[1]])
 
     diagonal_ops = [
-<<<<<<< HEAD
-        (qml.PauliZ(wires=0), np.array([1, -1])),
-        (qml.CZ(wires=[0, 1]), np.array([1, 1, 1, -1])),
-=======
         (PauliZ(wires=0), np.array([1, -1])),
         (CZ(wires=[0, 1]), np.array([1, 1, 1, -1])),
->>>>>>> a137eca5
     ]
 
     @pytest.mark.parametrize("ops", diagonal_ops)
@@ -300,17 +254,10 @@
 
     channel_ops = [
         (
-<<<<<<< HEAD
-            qml.AmplitudeDamping(p, wires=0),
-            [np.diag([1, np.sqrt(1 - p)]), np.sqrt(p) * np.array([[0, 1], [0, 0]])],
-        ),
-        (qml.DepolarizingChannel(p, wires=0), [K0, K1, K2, K3]),
-=======
             AmplitudeDamping(p, wires=0),
             [np.diag([1, np.sqrt(1 - p)]), np.sqrt(p) * np.array([[0, 1], [0, 0]])],
         ),
         (DepolarizingChannel(p, wires=0), [K0, K1, K2, K3]),
->>>>>>> a137eca5
     ]
 
     @pytest.mark.parametrize("ops", channel_ops)
@@ -508,7 +455,6 @@
         assert np.allclose(dev._state, target_state)
 
 
-<<<<<<< HEAD
 class TestApplyBasisState:
     """Unit tests for the method `_apply_basis_state"""
 
@@ -621,29 +567,10 @@
             dev._apply_state_vector(state, Wires(range(3)))
 
 
-=======
->>>>>>> a137eca5
 class TestApplyOperation:
     """Unit tests for the method `_apply_operation()`. Since this just calls `_apply_channel()`
     and `_apply_diagonal_unitary()`, we just check that the correct method is called"""
 
-<<<<<<< HEAD
-    def test_diag_apply_op(self):
-        dev = qml.device("default.mixed", wires=1)
-        dev._state = basis_state(0, 1)
-        target_state = basis_state(0, 1)
-        dev._apply_operation(PauliZ(0))
-
-        assert np.allclose(dev._state, target_state)
-
-    def test_channel_apply_op(self):
-        dev = qml.device("default.mixed", wires=1)
-        dev._state = basis_state(0, 1)
-        target_state = basis_state(1, 1)
-        dev._apply_operation(PauliX(0))
-
-        assert np.allclose(dev._state, target_state)
-=======
     def test_diag_apply_op(self, mocker):
         """Tests that when applying a diagonal gate, only `_apply_diagonal_unitary` is called,
         exactly once"""
@@ -665,7 +592,6 @@
 
         spy_diag.assert_not_called()
         spy_channel.assert_called_once()
->>>>>>> a137eca5
 
 
 class TestApply:
@@ -706,11 +632,7 @@
 
     @pytest.mark.parametrize("nr_wires", [1, 2, 3])
     def test_undo_rotations(self, nr_wires):
-<<<<<<< HEAD
-        """Tests that rotations are correctly applied by adding their inverse as intial
-=======
         """Tests that rotations are correctly applied by adding their inverse as initial
->>>>>>> a137eca5
         operations"""
         dev = qml.device("default.mixed", wires=nr_wires)
         ops = [Hadamard(i) for i in range(nr_wires)]
@@ -721,7 +643,6 @@
         assert np.allclose(dev.state, hadamard_state(nr_wires))
         assert np.allclose(dev._state, basis)
 
-<<<<<<< HEAD
     @pytest.mark.parametrize("nr_wires", [1, 2, 3])
     def test_apply_basis_state(self, nr_wires):
         """Tests that we correctly apply a `BasisState` operation for the |11...1> state"""
@@ -760,7 +681,7 @@
 
         with pytest.raises(DeviceError, match="Operation"):
             dev.apply(ops)
-=======
+
     def test_apply_toffoli(self):
         """Tests that Toffoli gate is correctly applied on state |111> to give state |110>"""
         nr_wires = 3
@@ -780,4 +701,3 @@
         target_rho = np.outer(ket, np.conj(ket))
 
         assert np.allclose(dev.state, target_rho)
->>>>>>> a137eca5

--- conflicted
+++ resolved
@@ -17,10 +17,7 @@
 
 import pytest
 import pennylane as qml
-<<<<<<< HEAD
 from pennylane import QubitStateVector, BasisState, DeviceError
-=======
->>>>>>> 27dc0362
 from pennylane.devices import DefaultMixed
 from pennylane.ops import PauliZ, CZ, PauliX, Hadamard, CNOT, AmplitudeDamping, DepolarizingChannel
 from pennylane.wires import Wires
@@ -100,65 +97,39 @@
         assert np.allclose(rho, dev.state, atol=tol, rtol=0)
 
     @pytest.mark.parametrize("op", [CNOT, CZ])
-<<<<<<< HEAD
     def test_state_after_twoqubit(self, nr_wires, op, tol):
-=======
-    def test_state_after_twoqubit(self, nr_wires, op):
->>>>>>> 27dc0362
         """Tests that state is correctly retrieved after applying two-qubit operations on the
         first wires"""
         dev = qml.device("default.mixed", wires=nr_wires)
         dev.apply([op(wires=[0, 1])])
         current_state = np.reshape(dev._state, (2 ** nr_wires, 2 ** nr_wires))
 
-<<<<<<< HEAD
         assert np.allclose(dev.state, current_state, atol=tol, rtol=0)
 
     @pytest.mark.parametrize("op", channels)
     def test_state_after_channel(self, nr_wires, op, tol):
-=======
-        assert np.allclose(dev.state, current_state)
-
-    @pytest.mark.parametrize("op", channels)
-    def test_state_after_channel(self, nr_wires, op):
->>>>>>> 27dc0362
         """Tests that state is correctly retrieved after applying a channel on the first wires"""
         dev = qml.device("default.mixed", wires=nr_wires)
         dev.apply([op(0.5, wires=0)])
         current_state = np.reshape(dev._state, (2 ** nr_wires, 2 ** nr_wires))
 
-<<<<<<< HEAD
         assert np.allclose(dev.state, current_state, atol=tol, rtol=0)
 
     @pytest.mark.parametrize("op", [PauliX, PauliZ, Hadamard])
     def test_state_after_gate(self, nr_wires, op, tol):
-=======
-        assert np.allclose(dev.state, current_state)
-
-    @pytest.mark.parametrize("op", [PauliX, PauliZ, Hadamard])
-    def test_state_after_gate(self, nr_wires, op):
->>>>>>> 27dc0362
         """Tests that state is correctly retrieved after applying operations on the first wires"""
         dev = qml.device("default.mixed", wires=nr_wires)
         dev.apply([op(wires=0)])
         current_state = np.reshape(dev._state, (2 ** nr_wires, 2 ** nr_wires))
 
-<<<<<<< HEAD
         assert np.allclose(dev.state, current_state, atol=tol, rtol=0)
-=======
-        assert np.allclose(dev.state, current_state)
->>>>>>> 27dc0362
 
 
 @pytest.mark.parametrize("nr_wires", [2, 3])
 class TestReset:
     """Unit tests for the method `reset()`"""
 
-<<<<<<< HEAD
     def test_reset_basis(self, nr_wires, tol):
-=======
-    def test_reset_basis(self, nr_wires):
->>>>>>> 27dc0362
         dev = qml.device("default.mixed", wires=nr_wires)
         dev._state = dev._create_basis_state(1)
         dev.reset()
@@ -166,143 +137,87 @@
         assert np.allclose(dev._state, dev._create_basis_state(0), atol=tol, rtol=0)
 
     @pytest.mark.parametrize("op", [CNOT, CZ])
-<<<<<<< HEAD
     def test_reset_after_twoqubit(self, nr_wires, op, tol):
-=======
-    def test_reset_after_twoqubit(self, nr_wires, op):
->>>>>>> 27dc0362
         """Tests that state is correctly reset after applying two-qubit operations on the first
         wires"""
         dev = qml.device("default.mixed", wires=nr_wires)
         dev.apply([op(wires=[0, 1])])
         dev.reset()
 
-<<<<<<< HEAD
         assert np.allclose(dev._state, dev._create_basis_state(0), atol=tol, rtol=0)
 
     @pytest.mark.parametrize("op", channels)
     def test_reset_after_channel(self, nr_wires, op, tol):
-=======
-        assert np.allclose(dev._state, dev._create_basis_state(0))
-
-    @pytest.mark.parametrize("op", channels)
-    def test_reset_after_channel(self, nr_wires, op):
->>>>>>> 27dc0362
         """Tests that state is correctly reset after applying a channel on the first
         wires"""
         dev = qml.device("default.mixed", wires=nr_wires)
         dev.apply([op(0.5, wires=[0])])
         dev.reset()
 
-<<<<<<< HEAD
         assert np.allclose(dev._state, dev._create_basis_state(0), atol=tol, rtol=0)
 
     @pytest.mark.parametrize("op", [PauliX, PauliZ, Hadamard])
     def test_reset_after_channel(self, nr_wires, op, tol):
-=======
-        assert np.allclose(dev._state, dev._create_basis_state(0))
-
-    @pytest.mark.parametrize("op", [PauliX, PauliZ, Hadamard])
-    def test_reset_after_channel(self, nr_wires, op):
->>>>>>> 27dc0362
         """Tests that state is correctly reset after applying gates on the first
         wire"""
         dev = qml.device("default.mixed", wires=nr_wires)
         dev.apply([op(wires=0)])
         dev.reset()
 
-<<<<<<< HEAD
         assert np.allclose(dev._state, dev._create_basis_state(0), atol=tol, rtol=0)
-=======
-        assert np.allclose(dev._state, dev._create_basis_state(0))
->>>>>>> 27dc0362
 
 
 @pytest.mark.parametrize("nr_wires", [1, 2, 3])
 class TestAnalyticProb:
     """Unit tests for the method `analytic_probability()` """
 
-<<<<<<< HEAD
     def test_prob_init_state(self, nr_wires, tol):
-=======
-    def test_prob_init_state(self, nr_wires):
->>>>>>> 27dc0362
         """Tests that we obtain the correct probabilities for the state |0...0><0...0|"""
         dev = qml.device("default.mixed", wires=nr_wires)
         probs = np.zeros(2 ** nr_wires)
         probs[0] = 1
 
-<<<<<<< HEAD
         assert np.allclose(probs, dev.analytic_probability(), atol=tol, rtol=0)
 
     def test_prob_basis_state(self, nr_wires, tol):
-=======
-        assert np.allclose(probs, dev.analytic_probability())
-
-    def test_prob_basis_state(self, nr_wires):
->>>>>>> 27dc0362
         """Tests that we obtain correct probabilities for the basis state |1...1><1...1|"""
         dev = qml.device("default.mixed", wires=nr_wires)
         dev._state = dev._create_basis_state(2 ** nr_wires - 1)
         probs = np.zeros(2 ** nr_wires)
         probs[-1] = 1
 
-<<<<<<< HEAD
         assert np.allclose(probs, dev.analytic_probability(), atol=tol, rtol=0)
 
     def test_prob_hadamard(self, nr_wires, tol):
-=======
-        assert np.allclose(probs, dev.analytic_probability())
-
-    def test_prob_hadamard(self, nr_wires):
->>>>>>> 27dc0362
         """Tests that we obtain correct probabilities for the equal superposition state"""
         dev = qml.device("default.mixed", wires=nr_wires)
         dev._state = hadamard_state(nr_wires)
         probs = np.ones(2 ** nr_wires) / (2 ** nr_wires)
-<<<<<<< HEAD
+
         assert np.allclose(probs, dev.analytic_probability(), atol=tol, rtol=0)
 
     def test_prob_mixed(self, nr_wires, tol):
-=======
-        assert np.allclose(probs, dev.analytic_probability())
-
-    def test_prob_mixed(self, nr_wires):
->>>>>>> 27dc0362
         """Tests that we obtain correct probabilities for the maximally mixed state"""
         dev = qml.device("default.mixed", wires=nr_wires)
         dev._state = max_mixed_state(nr_wires)
         probs = np.ones(2 ** nr_wires) / (2 ** nr_wires)
-<<<<<<< HEAD
+
         assert np.allclose(probs, dev.analytic_probability(), atol=tol, rtol=0)
 
     def test_prob_root(self, nr_wires, tol):
-=======
-        assert np.allclose(probs, dev.analytic_probability())
-
-    def test_prob_root(self, nr_wires):
->>>>>>> 27dc0362
         """Tests that we obtain correct probabilities for the root state"""
         dev = qml.device("default.mixed", wires=nr_wires)
         dev._state = root_state(nr_wires)
         probs = np.ones(2 ** nr_wires) / (2 ** nr_wires)
 
-<<<<<<< HEAD
         assert np.allclose(probs, dev.analytic_probability(), atol=tol, rtol=0)
-=======
-        assert np.allclose(probs, dev.analytic_probability())
->>>>>>> 27dc0362
 
     def test_none_state(self, nr_wires):
         """Tests that return is `None` when the state is `None`"""
         dev = qml.device("default.mixed", wires=nr_wires)
         dev._state = None
 
-<<<<<<< HEAD
         assert dev.analytic_probability() is None
-=======
-        assert dev.analytic_probability() == None
->>>>>>> 27dc0362
 
 
 class TestKrausOps:
@@ -331,11 +246,7 @@
         """Tests that matrices of non-diagonal unitary operations are retrieved correctly"""
         dev = qml.device("default.mixed", wires=2)
 
-<<<<<<< HEAD
         assert np.allclose(dev._get_kraus(ops[0]), ops[1], atol=tol, rtol=0)
-=======
-        assert np.allclose(dev._get_kraus(ops[0]), ops[1])
->>>>>>> 27dc0362
 
     p = 0.5
     K0 = np.sqrt(1 - p) * np.eye(2)
@@ -352,7 +263,6 @@
     ]
 
     @pytest.mark.parametrize("ops", channel_ops)
-<<<<<<< HEAD
     def test_channel_kraus(self, ops, tol):
         """Tests that kraus matrices of non-unitary channels are retrieved correctly"""
         dev = qml.device("default.mixed", wires=1)
@@ -697,11 +607,7 @@
 
         spy_diag.assert_not_called()
         spy_channel.assert_called_once()
-=======
-    def test_channel_kraus(self, ops):
-        """Tests that kraus matrices of non-unitary channels are retrieved correctly"""
-        dev = qml.device("default.mixed", wires=1)
->>>>>>> 27dc0362
+
 
 
 
@@ -968,7 +874,6 @@
         assert np.allclose(dev.state, hadamard_state(nr_wires))
         assert np.allclose(dev._state, basis)
 
-<<<<<<< HEAD
     @pytest.mark.parametrize("nr_wires", [1, 2, 3])
     def test_apply_basis_state(self, nr_wires):
         """Tests that we correctly apply a `BasisState` operation for the |11...1> state"""
@@ -1008,8 +913,6 @@
         with pytest.raises(DeviceError, match="Operation"):
             dev.apply(ops)
 
-=======
->>>>>>> 27dc0362
     def test_apply_toffoli(self):
         """Tests that Toffoli gate is correctly applied on state |111> to give state |110>"""
         nr_wires = 3
@@ -1028,11 +931,7 @@
         ket = np.array([np.cos(theta) + 0j, np.sin(theta) + 0j])
         target_rho = np.outer(ket, np.conj(ket))
 
-<<<<<<< HEAD
         assert np.allclose(dev.state, target_rho)
-=======
-        assert np.allclose(dev.state, target_rho)
-
 
 class TestInit:
     """Tests related to device initializtion"""
@@ -1041,4 +940,3 @@
         """Tests that an error is raised if the device is initialized with more than 23 wires"""
         with pytest.raises(ValueError, match="This device does not currently"):
             qml.device("default.mixed", wires=24)
->>>>>>> 27dc0362

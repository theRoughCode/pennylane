--- conflicted
+++ resolved
@@ -356,11 +356,7 @@
     vqe_hamiltonian = qchem.convert_hamiltonian(qOp)
 
     # maybe make num_qubits a @property of the Hamiltonian class?
-<<<<<<< HEAD
-    num_qubits = max(1, len(set([w for op in vqe_hamiltonian.ops for ws in op.wires.tolist() for w in ws])))
-=======
     num_qubits = max(1, len(set([w for op in vqe_hamiltonian.ops for w in op.wires])))
->>>>>>> adfcf966
 
     dev = qml.device("default.qubit", wires=num_qubits)
     print(vqe_hamiltonian.terms)
@@ -406,11 +402,7 @@
     vqe_hamiltonian = qchem.convert_hamiltonian(transformed_hamiltonian)
     assert len(vqe_hamiltonian.ops) > 1  # just to check if this runs
 
-<<<<<<< HEAD
-    num_qubits = max(1, len(set([w for op in vqe_hamiltonian.ops for ws in op.wires.tolist() for w in ws])))
-=======
     num_qubits = max(1, len(set([w for op in vqe_hamiltonian.ops for w in op.wires])))
->>>>>>> adfcf966
     assert num_qubits == 2 * len(act_mo)
 
     dev = qml.device("default.qubit", wires=num_qubits)

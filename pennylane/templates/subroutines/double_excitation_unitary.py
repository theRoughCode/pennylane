# Copyright 2018-2020 Xanadu Quantum Technologies Inc.

# Licensed under the Apache License, Version 2.0 (the "License");
# you may not use this file except in compliance with the License.
# You may obtain a copy of the License at

#     http://www.apache.org/licenses/LICENSE-2.0

# Unless required by applicable law or agreed to in writing, software
# distributed under the License is distributed on an "AS IS" BASIS,
# WITHOUT WARRANTIES OR CONDITIONS OF ANY KIND, either express or implied.
# See the License for the specific language governing permissions and
# limitations under the License.
r"""
Contains the ``DoubleExcitationUnitary`` template.
"""
import numpy as np

# pylint: disable-msg=too-many-branches,too-many-arguments,protected-access
from pennylane.ops import CNOT, RX, RZ, Hadamard
from pennylane.templates.decorator import template
from pennylane.templates.utils import (
    check_no_variable,
    check_shape,
    check_type,
    get_shape,
)
from pennylane.wires import Wires


def _layer1(weight, s, r, q, p, set_cnot_wires):
    r"""Implement the first layer of the circuit to exponentiate the double-excitation
    operator entering the UCCSD ansatz.

    .. math::

        \hat{U}_{pqrs}^{(1)}(\theta) = \mathrm{exp} \Big\{ \frac{i\theta}{8}
        \bigotimes_{b=s+1}^{r-1} \hat{Z}_b \bigotimes_{a=q+1}^{p-1} \hat{Z}_a
        (\hat{X}_s \hat{X}_r \hat{Y}_q \hat{X}_p) \Big\}

    Args:
        weight (float): angle :math:`\theta` entering the Z rotation acting on wire ``p``
        s (int): qubit index ``s``
        r (int): qubit index ``r``
        q (int): qubit index ``q``
        p (int): qubit index ``p``
        set_cnot_wires (sequence[int]): two-element sequence with the indices of the qubits
            the CNOT gates act on
    """

    # U_1, U_2, U_3, U_4 acting on wires 's', 'r', 'q' and 'p'
    Hadamard(wires=s)
    Hadamard(wires=r)
    RX(-np.pi / 2, wires=q)
    Hadamard(wires=p)

    # Applying CNOTs between wires 's' and 'p'
    for cnot_wires in set_cnot_wires:
        CNOT(wires=cnot_wires)

    # Z rotation acting on wire 'p'
    RZ(weight / 8, wires=p)

    # Applying CNOTs in reverse order
    for cnot_wires in reversed(set_cnot_wires):
        CNOT(wires=cnot_wires)

    # U_1^+, U_2^+, U_3^+, U_4^+ acting on wires 's', 'r', 'q' and 'p'
    Hadamard(wires=s)
    Hadamard(wires=r)
    RX(np.pi / 2, wires=q)
    Hadamard(wires=p)


def _layer2(weight, s, r, q, p, set_cnot_wires):
    r"""Implement the second layer of the circuit to exponentiate the double-excitation
    operator entering the UCCSD ansatz.

    .. math::

        \hat{U}_{pqrs}^{(2)}(\theta) = \mathrm{exp} \Big\{ \frac{i\theta}{8}
        \bigotimes_{b=s+1}^{r-1} \hat{Z}_b \bigotimes_{a=q+1}^{p-1} \hat{Z}_a
        (\hat{Y}_s \hat{X}_r \hat{Y}_q \hat{Y}_p) \Big\}

    Args:
        weight (float): angle :math:`\theta` entering the Z rotation acting on wire ``p``
        s (int): qubit index ``s``
        r (int): qubit index ``r``
        q (int): qubit index ``q``
        p (int): qubit index ``p``
        set_cnot_wires (sequence[int]): two-element sequence with the indices of the qubits
            the CNOT gates act on
    """

    # U_1, U_2, U_3, U_4 acting on wires 's', 'r', 'q' and 'p'
    RX(-np.pi / 2, wires=s)
    Hadamard(wires=r)
    RX(-np.pi / 2, wires=q)
    RX(-np.pi / 2, wires=p)

    # Applying CNOTs between wires 's' and 'p'
    for cnot_wires in set_cnot_wires:
        CNOT(wires=cnot_wires)

    # Z rotation acting on wire 'p'
    RZ(weight / 8, wires=p)

    # Applying CNOTs in reverse order
    for cnot_wires in reversed(set_cnot_wires):
        CNOT(wires=cnot_wires)

    # U_1^+, U_2^+, U_3^+, U_4^+ acting on wires 's', 'r', 'q' and 'p'
    RX(np.pi / 2, wires=s)
    Hadamard(wires=r)
    RX(np.pi / 2, wires=q)
    RX(np.pi / 2, wires=p)


def _layer3(weight, s, r, q, p, set_cnot_wires):
    r"""Implement the third layer of the circuit to exponentiate the double-excitation
    operator entering the UCCSD ansatz.

    .. math::

        \hat{U}_{pqrs}^{(3)}(\theta) = \mathrm{exp} \Big\{ \frac{i\theta}{8}
        \bigotimes_{b=s+1}^{r-1} \hat{Z}_b \bigotimes_{a=q+1}^{p-1} \hat{Z}_a
        (\hat{X}_s \hat{Y}_r \hat{Y}_q \hat{Y}_p) \Big\}

    Args:
        weight (float): angle :math:`\theta` entering the Z rotation acting on wire ``p``
        s (int): qubit index ``s``
        r (int): qubit index ``r``
        q (int): qubit index ``q``
        p (int): qubit index ``p``
        set_cnot_wires (sequence[int]): two-element sequence with the indices of the qubits
            the CNOT gates act on
    """

    # U_1, U_2, U_3, U_4 acting on wires 's', 'r', 'q' and 'p'
    Hadamard(wires=s)
    RX(-np.pi / 2, wires=r)
    RX(-np.pi / 2, wires=q)
    RX(-np.pi / 2, wires=p)

    # Applying CNOTs between wires 's' and 'p'
    for cnot_wires in set_cnot_wires:
        CNOT(wires=cnot_wires)

    # Z rotation acting on wire 'p'
    RZ(weight / 8, wires=p)

    # Applying CNOTs in reverse order
    for cnot_wires in reversed(set_cnot_wires):
        CNOT(wires=cnot_wires)

    # U_1^+, U_2^+, U_3^+, U_4^+ acting on wires 's', 'r', 'q' and 'p'
    Hadamard(wires=s)
    RX(np.pi / 2, wires=r)
    RX(np.pi / 2, wires=q)
    RX(np.pi / 2, wires=p)


def _layer4(weight, s, r, q, p, set_cnot_wires):
    r"""Implement the fourth layer of the circuit to exponentiate the double-excitation
    operator entering the UCCSD ansatz.

    .. math::

        \hat{U}_{pqrs}^{(4)}(\theta) = \mathrm{exp} \Big\{ \frac{i\theta}{8}
        \bigotimes_{b=s+1}^{r-1} \hat{Z}_b \bigotimes_{a=q+1}^{p-1} \hat{Z}_a
        (\hat{X}_s \hat{X}_r \hat{X}_q \hat{Y}_p) \Big\}

    Args:
        weight (float): angle :math:`\theta` entering the Z rotation acting on wire ``p``
        s (int): qubit index ``s``
        r (int): qubit index ``r``
        q (int): qubit index ``q``
        p (int): qubit index ``p``
        set_cnot_wires (sequence[int]): two-element sequence with the indices of the qubits
            the CNOT gates act on
    """

    # U_1, U_2, U_3, U_4 acting on wires 's', 'r', 'q' and 'p'
    Hadamard(wires=s)
    Hadamard(wires=r)
    Hadamard(wires=q)
    RX(-np.pi / 2, wires=p)

    # Applying CNOTs between wires 's' and 'p'
    for cnot_wires in set_cnot_wires:
        CNOT(wires=cnot_wires)

    # Z rotation acting on wire 'p'
    RZ(weight / 8, wires=p)

    # Applying CNOTs in reverse order
    for cnot_wires in reversed(set_cnot_wires):
        CNOT(wires=cnot_wires)

    # U_1^+, U_2^+, U_3^+, U_4^+ acting on wires 's', 'r', 'q' and 'p'
    Hadamard(wires=s)
    Hadamard(wires=r)
    Hadamard(wires=q)
    RX(np.pi / 2, wires=p)


def _layer5(weight, s, r, q, p, set_cnot_wires):
    r"""Implement the fifth layer of the circuit to exponentiate the double-excitation
    operator entering the UCCSD ansatz.

    .. math::

        \hat{U}_{pqrs}^{(5)}(\theta) = \mathrm{exp} \Big\{ -\frac{i\theta}{8}
        \bigotimes_{b=s+1}^{r-1} \hat{Z}_b \bigotimes_{a=q+1}^{p-1} \hat{Z}_a
        (\hat{Y}_s \hat{X}_r \hat{X}_q \hat{X}_p) \Big\}

    Args:
        weight (float): angle :math:`\theta` entering the Z rotation acting on wire ``p``
        s (int): qubit index ``s``
        r (int): qubit index ``r``
        q (int): qubit index ``q``
        p (int): qubit index ``p``
        set_cnot_wires (sequence[int]): two-element sequence with the indices of the qubits
            the CNOT gates act on
    """

    # U_1, U_2, U_3, U_4 acting on wires 's', 'r', 'q' and 'p'
    RX(-np.pi / 2, wires=s)
    Hadamard(wires=r)
    Hadamard(wires=q)
    Hadamard(wires=p)

    # Applying CNOTs between wires 's' and 'p'
    for cnot_wires in set_cnot_wires:
        CNOT(wires=cnot_wires)

    # Z rotation acting on wire 'p'
    RZ(-weight / 8, wires=p)

    # Applying CNOTs in reverse order
    for cnot_wires in reversed(set_cnot_wires):
        CNOT(wires=cnot_wires)

    # U_1^+, U_2^+, U_3^+, U_4^+ acting on wires 's', 'r', 'q' and 'p'
    RX(np.pi / 2, wires=s)
    Hadamard(wires=r)
    Hadamard(wires=q)
    Hadamard(wires=p)


def _layer6(weight, s, r, q, p, set_cnot_wires):
    r"""Implement the sixth layer of the circuit to exponentiate the double-excitation
    operator entering the UCCSD ansatz.

    .. math::

        \hat{U}_{pqrs}^{(6)}(\theta) = \mathrm{exp} \Big\{ -\frac{i\theta}{8}
        \bigotimes_{b=s+1}^{r-1} \hat{Z}_b \bigotimes_{a=q+1}^{p-1} \hat{Z}_a
        (\hat{X}_s \hat{Y}_r \hat{X}_q \hat{X}_p) \Big\}

    Args:
        weight (float): angle :math:`\theta` entering the Z rotation acting on wire ``p``
        s (int): qubit index ``s``
        r (int): qubit index ``r``
        q (int): qubit index ``q``
        p (int): qubit index ``p``
        set_cnot_wires (sequence[int]): two-element sequence with the indices of the qubits
            the CNOT gates act on
    """

    # U_1, U_2, U_3, U_4 acting on wires 's', 'r', 'q' and 'p'
    Hadamard(wires=s)
    RX(-np.pi / 2, wires=r)
    Hadamard(wires=q)
    Hadamard(wires=p)

    # Applying CNOTs between wires 's' and 'p'
    for cnot_wires in set_cnot_wires:
        CNOT(wires=cnot_wires)

    # Z rotation acting on wire 'p'
    RZ(-weight / 8, wires=p)

    # Applying CNOTs in reverse order
    for cnot_wires in reversed(set_cnot_wires):
        CNOT(wires=cnot_wires)

    # U_1^+, U_2^+, U_3^+, U_4^+ acting on wires 's', 'r', 'q' and 'p'
    Hadamard(wires=s)
    RX(np.pi / 2, wires=r)
    Hadamard(wires=q)
    Hadamard(wires=p)


def _layer7(weight, s, r, q, p, set_cnot_wires):
    r"""Implement the seventh layer of the circuit to exponentiate the double-excitation
    operator entering the UCCSD ansatz.

    .. math::

        \hat{U}_{pqrs}^{(7)}(\theta) = \mathrm{exp} \Big\{ -\frac{i\theta}{8}
        \bigotimes_{b=s+1}^{r-1} \hat{Z}_b \bigotimes_{a=q+1}^{p-1} \hat{Z}_a
        (\hat{Y}_s \hat{Y}_r \hat{Y}_q \hat{X}_p) \Big\}

    Args:
        weight (float): angle :math:`\theta` entering the Z rotation acting on wire ``p``
        s (int): qubit index ``s``
        r (int): qubit index ``r``
        q (int): qubit index ``q``
        p (int): qubit index ``p``
        set_cnot_wires (sequence[int]): two-element sequence with the indices of the qubits
            the CNOT gates act on
    """

    # U_1, U_2, U_3, U_4 acting on wires 's', 'r', 'q' and 'p'
    RX(-np.pi / 2, wires=s)
    RX(-np.pi / 2, wires=r)
    RX(-np.pi / 2, wires=q)
    Hadamard(wires=p)

    # Applying CNOTs between wires 's' and 'p'
    for cnot_wires in set_cnot_wires:
        CNOT(wires=cnot_wires)

    # Z rotation acting on wire 'p'
    RZ(-weight / 8, wires=p)

    # Applying CNOTs in reverse order
    for cnot_wires in reversed(set_cnot_wires):
        CNOT(wires=cnot_wires)

    # U_1^+, U_2^+, U_3^+, U_4^+ acting on wires 's', 'r', 'q' and 'p'
    RX(np.pi / 2, wires=s)
    RX(np.pi / 2, wires=r)
    RX(np.pi / 2, wires=q)
    Hadamard(wires=p)


def _layer8(weight, s, r, q, p, set_cnot_wires):
    r"""Implement the eighth layer of the circuit to exponentiate the double-excitation
    operator entering the UCCSD ansatz.

    .. math::

        \hat{U}_{pqrs}^{(8)}(\theta) = \mathrm{exp} \Big\{ -\frac{i\theta}{8}
        \bigotimes_{b=s+1}^{r-1} \hat{Z}_b \bigotimes_{a=q+1}^{p-1} \hat{Z}_a
        (\hat{Y}_s \hat{Y}_r \hat{X}_q \hat{Y}_p) \Big\}

    Args:
        weight (float): angle :math:`\theta` entering the Z rotation acting on wire ``p``
        s (int): qubit index ``s``
        r (int): qubit index ``r``
        q (int): qubit index ``q``
        p (int): qubit index ``p``
        set_cnot_wires (sequence[int]): two-element sequence with the indices of the qubits
            the CNOT gates act on
    """

    # U_1, U_2, U_3, U_4 acting on wires 's', 'r', 'q' and 'p'
    RX(-np.pi / 2, wires=s)
    RX(-np.pi / 2, wires=r)
    Hadamard(wires=q)
    RX(-np.pi / 2, wires=p)

    # Applying CNOTs between wires 's' and 'p'
    for cnot_wires in set_cnot_wires:
        CNOT(wires=cnot_wires)

    # Z rotation acting on wire 'p'
    RZ(-weight / 8, wires=p)

    # Applying CNOTs in reverse order
    for cnot_wires in reversed(set_cnot_wires):
        CNOT(wires=cnot_wires)

    # U_1^+, U_2^+, U_3^+, U_4^+ acting on wires 's', 'r', 'q' and 'p'
    RX(np.pi / 2, wires=s)
    RX(np.pi / 2, wires=r)
    Hadamard(wires=q)
    RX(np.pi / 2, wires=p)


@template
def DoubleExcitationUnitary(weight, wires=None):
    r"""Circuit to exponentiate the tensor product of Pauli matrices representing the
    fermionic double-excitation operator entering the Unitary Coupled-Cluster Singles
    and Doubles (UCCSD) ansatz. UCCSD is a VQE ansatz commonly used to run quantum
    chemistry simulations.

    The CC double-excitation operator is given by

    .. math::

        \hat{U}_{pqrs}(\theta) = \mathrm{exp} \{ \theta (\hat{c}_p^\dagger \hat{c}_q^\dagger
        \hat{c}_r \hat{c}_s - \mathrm{H.c.}) \},

    where :math:`\hat{c}` and :math:`\hat{c}^\dagger` are the fermionic annihilation and
    creation operators and the indices :math:`r, s` and :math:`p, q` run over the occupied and
    unoccupied molecular orbitals, respectively. Using the `Jordan-Wigner transformation
    <https://arxiv.org/abs/1208.5986>`_ the fermionic operator defined above can be written
    in terms of Pauli matrices (for more details see
    `arXiv:1805.04340 <https://arxiv.org/abs/1805.04340>`_):

    .. math::

        \hat{U}_{pqrs}(\theta) = \mathrm{exp} \Big\{
        \frac{i\theta}{8} \bigotimes_{b=s+1}^{r-1} \hat{Z}_b \bigotimes_{a=q+1}^{p-1}
        \hat{Z}_a (\hat{X}_s \hat{X}_r \hat{Y}_q \hat{X}_p +
        \hat{Y}_s \hat{X}_r \hat{Y}_q \hat{Y}_p + \hat{X}_s \hat{Y}_r \hat{Y}_q \hat{Y}_p +
        \hat{X}_s \hat{X}_r \hat{X}_q \hat{Y}_p - \mathrm{H.c.}  ) \Big\}

    The quantum circuit to exponentiate the tensor product of Pauli matrices entering
    the latter equation is shown below:

    |

    .. figure:: ../../_static/templates/subroutines/double_excitation_unitary.png

    |
        :align: center
        :width: 60%
        :target: javascript:void(0);

    As explained in `Seely et al. (2012) <https://arxiv.org/abs/1208.5986>`_,
    the exponential of a tensor product of Pauli-Z operators can be decomposed in terms of
    :math:`2(n-1)` CNOT gates and a single-qubit Z-rotation. If there are :math:`X` or
    :math:`Y` Pauli matrices in the product, the Hadamard (:math:`H`) or :math:`R_x` gate has
    to be applied to change to the :math:`X` or :math:`Y` basis, respectively.

    Args:
        weight (float): angle :math:`\theta` entering the Z rotation acting on wire ``p``
        wires (Iterable or Wires): Wires ``s, r, q, p`` that the template acts on. Must be of length 4.
            Accepts an iterable of numbers or strings, or a Wires object.

    Raises:
        ValueError: if inputs do not have the correct format

    .. UsageDetails::

        Notice that:

        #. :math:`\hat{U}_{pqrs}(\theta)` involves eight exponentiations where
           :math:`\hat{U}_1`, :math:`\hat{U}_2`, :math:`\hat{U}_3`, :math:`\hat{U}_4` and
           :math:`\hat{U}_\theta` are defined as follows,

           .. math::

               [U_1, && U_2, U_3, U_4, U_{\theta}] = \\
               && \Bigg\{\bigg[H, H, R_x(-\frac{\pi}{2}), H, R_z(\theta/8)\bigg],
               \bigg[R_x(-\frac{\pi}{2}), H, R_x(-\frac{\pi}{2}), R_x(-\frac{\pi}{2}),
               R_z(\frac{\theta}{8}) \bigg], \\
               && \bigg[H, R_x(-\frac{\pi}{2}), R_x(-\frac{\pi}{2}), R_x(-\frac{\pi}{2}),
               R_z(\frac{\theta}{8}) \bigg], \bigg[H, H, H, R_x(-\frac{\pi}{2}),
               R_z(\frac{\theta}{8}) \bigg], \\
               && \bigg[R_x(-\frac{\pi}{2}), H, H, H, R_z(-\frac{\theta}{8}) \bigg],
               \bigg[H, R_x(-\frac{\pi}{2}), H, H, R_z(-\frac{\theta}{8}) \bigg], \\
               && \bigg[R_x(-\frac{\pi}{2}), R_x(-\frac{\pi}{2}), R_x(-\frac{\pi}{2}),
               H, R_z(-\frac{\theta}{8}) \bigg], \bigg[R_x(-\frac{\pi}{2}), R_x(-\frac{\pi}{2}),
               H, R_x(-\frac{\pi}{2}), R_z(-\frac{\theta}{8}) \bigg] \Bigg\}

        #. For a given quadruple ``[s, r, q, p]`` with :math:`p>q>r>s`, seventy-two single-qubit
           operations are applied. Notice also that consecutive CNOT gates act on qubits with
           indices between ``s`` and ``r`` and ``q`` and ``p`` while a single CNOT acts on wires
           ``r`` and ``q``. The operations performed across these qubits are shown in dashed lines
           in the figure above.

        An example of how to use this template is shown below:

        .. code-block:: python

            import pennylane as qml
            from pennylane.templates import DoubleExcitationUnitary

            dev = qml.device('default.qubit', wires=5)

            @qml.qnode(dev)
            def circuit(weight, pphh=None):
                DoubleExcitationUnitary(weight, wires=pphh)
                return qml.expval(qml.PauliZ(0))

            weight = 1.34817
            double_excitation = [0, 1, 3, 4]
            print(circuit(weight, pphh=double_excitation))

    """

    ##############
    # Input checks

    wires = Wires(wires)

    if len(wires) != 4:
        raise ValueError("expected 4 wires; got {}".format(len(wires)))

    expected_shape = ()
    check_shape(
        weight,
        expected_shape,
        msg="'weight' must be of shape {}; got {}".format(expected_shape, get_shape(weight)),
    )

    wire_list = wires.tolist()  # TODO: delete the following checks for non-consec wires
    if wire_list != sorted(wire_list):
        raise ValueError(
            "Elements of 'wires' must satisfy that wires_3 > wires_2 > wires_1 > wires_0.\n"
            "Got wires[3]={}, wires[2]={}, wires[1]={}, wires[0]={}".format(*wires)
        )

    ###############

<<<<<<< HEAD
    s, r, q, p = wires.tolist()  # TODO: need to change logic here when introducing non-consec wires
=======
    wires = wires.tolist()  # TODO: Remove when ops accept wires

    s, r, q, p = wires
>>>>>>> 588c42f8

    # Sequence of the wires entering the CNOTs between wires 's' and 'p'
    set_cnot_wires = (  # TODO: change logic for non-consec wires
        [[l, l + 1] for l in range(s, r)] + [[r, q]] + [[l, l + 1] for l in range(q, p)]
    )

    # Apply the first layer
    _layer1(weight, s, r, q, p, set_cnot_wires)

    # Apply the second layer
    _layer2(weight, s, r, q, p, set_cnot_wires)

    # Apply the third layer
    _layer3(weight, s, r, q, p, set_cnot_wires)

    # Apply the fourth layer
    _layer4(weight, s, r, q, p, set_cnot_wires)

    # Apply the fifth layer
    _layer5(weight, s, r, q, p, set_cnot_wires)

    # Apply the sixth layer
    _layer6(weight, s, r, q, p, set_cnot_wires)

    # Apply the seventh layer
    _layer7(weight, s, r, q, p, set_cnot_wires)

    # Apply the eighth layer
    _layer8(weight, s, r, q, p, set_cnot_wires)<|MERGE_RESOLUTION|>--- conflicted
+++ resolved
@@ -508,13 +508,7 @@
 
     ###############
 
-<<<<<<< HEAD
     s, r, q, p = wires.tolist()  # TODO: need to change logic here when introducing non-consec wires
-=======
-    wires = wires.tolist()  # TODO: Remove when ops accept wires
-
-    s, r, q, p = wires
->>>>>>> 588c42f8
 
     # Sequence of the wires entering the CNOTs between wires 's' and 'p'
     set_cnot_wires = (  # TODO: change logic for non-consec wires

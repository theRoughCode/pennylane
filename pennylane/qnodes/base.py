# Copyright 2018-2020 Xanadu Quantum Technologies Inc.

# Licensed under the Apache License, Version 2.0 (the "License");
# you may not use this file except in compliance with the License.
# You may obtain a copy of the License at

#     http://www.apache.org/licenses/LICENSE-2.0

# Unless required by applicable law or agreed to in writing, software
# distributed under the License is distributed on an "AS IS" BASIS,
# WITHOUT WARRANTIES OR CONDITIONS OF ANY KIND, either express or implied.
# See the License for the specific language governing permissions and
# limitations under the License.
"""
Base QNode class and utilities
"""
from collections.abc import Sequence
from collections import namedtuple, OrderedDict
import inspect
import itertools

import numpy as np

import pennylane as qml
from pennylane.operation import Observable, CV, ActsOn, ObservableReturnTypes
from pennylane.utils import _flatten, unflatten
from pennylane.circuit_graph import CircuitGraph, _is_observable
from pennylane.variable import Variable


ParameterDependency = namedtuple("ParameterDependency", ["op", "par_idx"])
"""Represents the dependence of an Operator on a positional parameter of the quantum function.

Args:
    op (Operator): operator depending on the positional parameter in question
    par_idx (int): flattened operator parameter index of the corresponding
        :class:`~.Variable` instance
"""


SignatureParameter = namedtuple("SignatureParameter", ["idx", "par"])
"""Describes a single parameter in a function signature.

Args:
    idx (int): positional index of the parameter in the function signature
    par (inspect.Parameter): parameter description
"""


class QuantumFunctionError(Exception):
    """Exception raised when an illegal operation is defined in a quantum function."""


def _get_signature(func):
    """Introspect the parameter signature of a function.

    Adds the following attributes to func:

    * :attr:`func.sig`: OrderedDict[str, SignatureParameter]: mapping from parameters' names to their descriptions
    * :attr:`func.n_pos`: int: number of required positional arguments
    * :attr:`func.var_pos`: bool: can take a variable number of positional arguments (``*args``)
    * :attr:`func.var_keyword`: bool: can take a variable number of keyword arguments (``**kwargs``)

    Args:
        func (callable): function to introspect
    """
    sig = inspect.signature(func)
    # count positional args, see if VAR_ args are present
    n_pos = 0
    func.var_pos = False
    func.var_keyword = False
    for p in sig.parameters.values():
        if p.kind <= inspect.Parameter.POSITIONAL_OR_KEYWORD:
            n_pos += 1
        elif p.kind == inspect.Parameter.VAR_POSITIONAL:
            func.var_pos = True
        elif p.kind == inspect.Parameter.VAR_KEYWORD:
            func.var_keyword = True

    func.sig = OrderedDict(
        [(p.name, SignatureParameter(idx, p)) for idx, p in enumerate(sig.parameters.values())]
    )
    func.n_pos = n_pos


def _decompose_queue(ops, device):
    """Recursively loop through a queue and decompose
    operations that are not supported by a device.

    Args:
        ops (List[~.Operation]): operation queue
        device (~.Device): a PennyLane device
    """
    new_ops = []

    for op in ops:
        if device.supports_operation(op.name):
            new_ops.append(op)
        else:
            decomposed_ops = op.decomposition(*op.params, wires=op.wires.tolist())
            if op.inverse:
                decomposed_ops = qml.inv(decomposed_ops)

            decomposition = _decompose_queue(decomposed_ops, device)
            new_ops.extend(decomposition)

    return new_ops


def decompose_queue(ops, device):
    """Decompose operations in a queue that are not supported by a device.

    This is a wrapper function for :func:`~._decompose_queue`,
    which raises an error if an operation or its decomposition
    is not supported by the device.

    Args:
        ops (List[~.Operation]): operation queue
        device (~.Device): a PennyLane device
    """
    new_ops = []

    for op in ops:
        try:
            new_ops.extend(_decompose_queue([op], device))
        except NotImplementedError:
            raise qml.DeviceError(
                "Gate {} not supported on device {}".format(op.name, device.short_name)
            )

    return new_ops


class BaseQNode(qml.QueuingContext):
    """Base class for quantum nodes in the hybrid computational graph.

    A *quantum node* encapsulates a :ref:`quantum function <intro_vcirc_qfunc>`
    (corresponding to a :ref:`variational circuit <glossary_variational_circuit>`)
    and the computational device it is executed on.

    The QNode calls the quantum function to construct a :class:`.CircuitGraph` instance represeting
    the quantum circuit. The circuit can be either

    * *mutable*, which means the quantum function is called each time the QNode is evaluated, or
    * *immutable*, which means the quantum function is called only once, on first evaluation,
      to construct the circuit representation.

    If the circuit is mutable, its **auxiliary** parameters can undergo any kind of classical
    processing inside the quantum function. It can also contain classical flow control structures
    that depend on the auxiliary parameters, potentially resulting in a different circuit
    on each call. The auxiliary parameters may also determine the wires on which operators act.

    For immutable circuits the quantum function must build the same circuit graph consisting of the same
    :class:`.Operator` instances regardless of its parameters; they can only appear as the
    arguments of the Operators in the circuit. Immutable circuits are slightly faster to execute, and
    can be optimized, but require that the layout of the circuit is fixed.

    Args:
        func (callable): The *quantum function* of the QNode.
            A Python function containing :class:`~.operation.Operation` constructor calls,
            and returning a tuple of measured :class:`~.operation.Observable` instances.
        device (~pennylane._device.Device): computational device to execute the function on
        mutable (bool): whether the circuit is mutable, see above

    Keyword Args:
        vis_check (bool): whether to check for operations that cannot affect the output
        par_check (bool): whether to check for unused positional params
    """

    # pylint: disable=too-many-instance-attributes
    def __init__(self, func, device, *, mutable=True, **kwargs):
        self.func = func  #: callable: quantum function
        self.device = device  #: Device: device that executes the circuit
        self.num_wires = device.num_wires  #: int: number of subsystems (wires) in the circuit
        #: int: number of flattened differentiable parameters in the circuit
        self.num_variables = None
        self.arg_vars = None
        self.kwarg_vars = None

        #: List[Operator]: quantum circuit, in the order the quantum function defines it
        self.ops = []

        self.circuit = None  #: CircuitGraph: DAG representation of the quantum circuit

        self.mutable = mutable  #: bool: whether the circuit is mutable
        #: dict[str, Any]: additional keyword kwargs for adjusting the QNode behavior
        self.kwargs = kwargs or {}

        self.variable_deps = {}
        """dict[int, list[ParameterDependency]]: Mapping from flattened qfunc positional parameter
        index to the list of :class:`~pennylane.operation.Operator` instances (in this circuit)
        that depend on it.
        """

        self._metric_tensor_subcircuits = None
        """dict[tuple[int], dict[str, Any]]: circuit descriptions for computing the metric tensor"""

        # introspect the quantum function signature
        _get_signature(self.func)

        self.output_conversion = None  #: callable: for transforming the output of :meth:`.Device.execute` to QNode output
        self.output_dim = None  #: int: dimension of the QNode output vector
        self.model = self.device.capabilities()["model"]  #: str: circuit type, in {'cv', 'qubit'}

    def __repr__(self):
        """String representation."""
        detail = "<QNode: device='{}', func={}, wires={}>"
        return detail.format(self.device.short_name, self.func.__name__, self.num_wires)

    def print_applied(self):
        """Prints the most recently applied operations from the QNode.
        """
        if self.circuit is None:
            print("QNode has not yet been executed.")
            return
        self.circuit.print_contents()

    def draw(self, charset="unicode", show_variable_names=False):
        """Draw the QNode as a circuit diagram.

        Consider the following circuit as an example:

        .. code-block:: python3

            @qml.qnode(dev)
            def qfunc(a, w):
                qml.Hadamard(0)
                qml.CRX(a, wires=[0, 1])
                qml.Rot(w[0], w[1], w[2], wires=[1])
                qml.CRX(-a, wires=[0, 1])

                return qml.expval(qml.PauliZ(0) @ qml.PauliZ(1))

        We can draw the circuit after it has been executed:

        .. code-block:: python

            >>> result = qfunc(2.3, [1.2, 3.2, 0.7])
            >>> print(qfunc.draw())
            0: ──H──╭C────────────────────────────╭C─────────╭┤ ⟨Z ⊗ Z⟩
            1: ─────╰RX(2.3)──Rot(1.2, 3.2, 0.7)──╰RX(-2.3)──╰┤ ⟨Z ⊗ Z⟩
            >>> print(qfunc.draw(charset="ascii"))
            0: --H--+C----------------------------+C---------+| <Z @ Z>
            1: -----+RX(2.3)--Rot(1.2, 3.2, 0.7)--+RX(-2.3)--+| <Z @ Z>
            >>> print(qfunc.draw(show_variable_names=True))
            0: ──H──╭C─────────────────────────────╭C─────────╭┤ ⟨Z ⊗ Z⟩
            1: ─────╰RX(a)──Rot(w[0], w[1], w[2])──╰RX(-1*a)──╰┤ ⟨Z ⊗ Z⟩

        Args:
            charset (str, optional): The charset that should be used. Currently, "unicode" and "ascii" are supported.
            show_variable_names (bool, optional): Show variable names instead of values.

        Raises:
            ValueError: If the given charset is not supported
            pennylane.QuantumFunctionError: Drawing is impossible because the underlying CircuitGraph has not yet been constructed

        Returns:
            str: The circuit representation of the QNode
        """
        if self.circuit:
            return self.circuit.draw(charset=charset, show_variable_names=show_variable_names)

        raise RuntimeError(
            "The QNode can only be drawn after its CircuitGraph has been constructed."
        )

    def _set_variables(self, args, kwargs):
        """Store the current values of the quantum function parameters in the Variable class
        so the Operators may access them.

        Args:
            args (tuple[Any]): positional (differentiable) arguments
            kwargs (dict[str, Any]): auxiliary arguments
        """
        Variable.positional_arg_values = np.array(list(_flatten(args)))
        if not self.mutable:
            # only immutable circuits access auxiliary arguments through Variables
            Variable.kwarg_values = {k: np.array(list(_flatten(v))) for k, v in kwargs.items()}

    def _op_descendants(self, op, only):
        """Descendants of the given operator in the quantum circuit.

        Args:
            op (Operator): operator in the quantum circuit
            only (str, None): the type of descendants to return.

                - ``'G'``: only return non-observables (default)
                - ``'O'``: only return observables
                - ``None``: return all descendants

        Returns:
            list[Operator]: descendants in a topological order
        """
        succ = self.circuit.descendants_in_order((op,))
        if only == "O":
            return list(filter(_is_observable, succ))
        if only == "G":
            return list(itertools.filterfalse(_is_observable, succ))
        return succ

    def _remove_operator(self, operator):
        if isinstance(operator, Observable) and operator.return_type is not None:
            self.obs_queue.remove(operator)
        else:
            self.queue.remove(operator)

    def _append_operator(self, operator):
<<<<<<< HEAD
        if operator.num_wires == ActsOn.AllWires:  # TODO: move this to device for nonconsec wires
=======
        if operator.num_wires == ActsOn.AllWires:  # TODO: re-assess for nonconsec wires
>>>>>>> e5aad50b
            if set(operator.wires.tolist()) != set(range(self.num_wires)):
                raise QuantumFunctionError(
                    "Operator {} must act on all wires".format(operator.name)
                )

        # Make sure only existing wires are used.
<<<<<<< HEAD
        for w in operator.wires.tolist():  # TODO: move this to device for nonconsec wires
=======
        for w in operator.wires.tolist():  # TODO: re-assess for for nonconsec wires
>>>>>>> e5aad50b
            if w < 0 or w >= self.num_wires:
                raise QuantumFunctionError(
                    "Operation {} applied to invalid wire {} "
                    "on device with {} wires.".format(operator.name, w, self.num_wires)
                )

        # observables go to their own, temporary queue
        if isinstance(operator, Observable):
            if operator.return_type is None:
                self.queue.append(operator)
            else:
                self.obs_queue.append(operator)
        else:
            if self.obs_queue:
                raise QuantumFunctionError(
                    "State preparations and gates must precede measured observables."
                )
            self.queue.append(operator)

    def _determine_structured_variable_name(self, parameter_value, prefix):
        """Determine the variable names corresponding to a parameter.

        This method unrolls the parameter value if it has an array
        or list structure.

        Args:
            parameter_value (Union[Number, Sequence[Any], array[Any]]): The value of the parameter. This will be used as a blueprint for the returned variable name(s).
            prefix (str): Prefix that will be added to the variable name(s), usually the parameter name

        Returns:
            Union[str,Sequence[str],array[str]]: The variable name(s) in the same structure as the parameter value
        """
        if isinstance(parameter_value, np.ndarray):
            variable_name_string = np.empty_like(parameter_value, dtype=object)

            for index in np.ndindex(*variable_name_string.shape):
                variable_name_string[index] = "{}[{}]".format(
                    prefix, ",".join([str(i) for i in index])
                )
        elif isinstance(parameter_value, Sequence):
            variable_name_string = []

            for idx, val in enumerate(parameter_value):
                variable_name_string.append(
                    self._determine_structured_variable_name(val, "{}[{}]".format(prefix, idx))
                )
        else:
            variable_name_string = prefix

        return variable_name_string

    def _make_variables(self, args, kwargs):
        """Create the :class:`~.variable.Variable` instances representing the QNode's arguments.

        The created :class:`~.variable.Variable` instances are given in the same nested structure
        as the original arguments. The :class:`~.variable.Variable` instances are named according
        to the argument names given in the QNode definition. Consider the following example:

        .. code-block:: python3

            @qml.qnode(dev)
            def qfunc(a, w):
                qml.Hadamard(0)
                qml.CRX(a, wires=[0, 1])
                qml.Rot(w[0], w[1], w[2], wires=[1])
                qml.CRX(-a, wires=[0, 1])

                return qml.expval(qml.PauliZ(0) @ qml.PauliZ(1))

        In this example, ``_make_variables`` will return the following :class:`~.variable.Variable` instances

        .. code-block:: python3

            >>> qfunc(3.4, [1.2, 3.4, 5.6])
            -0.031664133410566786
            >>> qfunc._make_variables([3.4, [1.2, 3.4, 5.6]], {})
            ["a", ["w[0]", "w[1]", "w[2]"]], {}

        where the Variable instances are replaced with their name for readability.

        Args:
            args (tuple[Any]): Positional arguments passed to the quantum function.
                During the construction we are not concerned with the numerical values, but with
                the nesting structure.
                Each positional argument is replaced with a :class:`~.variable.Variable` instance.
            kwargs (dict[str, Any]): Auxiliary arguments passed to the quantum function.
        """
        # Get the name of the qfunc's arguments
        full_argspec = inspect.getfullargspec(self.func)

        # args
        variable_name_strings = []
        for variable_name, variable_value in zip(full_argspec.args, args):
            variable_name_strings.append(
                self._determine_structured_variable_name(variable_value, variable_name)
            )

        # varargs
        len_diff = len(args) - len(full_argspec.args)
        if len_diff > 0:
            for idx, variable_value in enumerate(args[-len_diff:]):
                variable_name = "{}[{}]".format(full_argspec.varargs, idx)

                variable_name_strings.append(
                    self._determine_structured_variable_name(variable_value, variable_name)
                )

        arg_vars = [Variable(idx, name) for idx, name in enumerate(_flatten(variable_name_strings))]
        self.num_variables = len(arg_vars)

        # arrange the newly created Variables in the nested structure of args
        arg_vars = unflatten(arg_vars, args)

        # kwargs
        # if not mutable: must convert auxiliary arguments to named Variables so they can be updated without re-constructing the circuit
        # kwarg_vars = {}
        # for key, val in kwargs.items():
        #    temp = [Variable(idx, name=key) for idx, _ in enumerate(_flatten(val))]
        #    kwarg_vars[key] = unflatten(temp, val)

        variable_name_strings = {}
        kwarg_vars = {}
        for variable_name in full_argspec.kwonlyargs:
            if variable_name in kwargs:
                variable_value = kwargs[variable_name]
            else:
                variable_value = full_argspec.kwonlydefaults[variable_name]

            if isinstance(variable_value, np.ndarray):
                variable_name_string = np.empty_like(variable_value, dtype=object)

                for index in np.ndindex(*variable_name_string.shape):
                    variable_name_string[index] = "{}[{}]".format(
                        variable_name, ",".join([str(i) for i in index])
                    )

                kwarg_variable = [
                    Variable(idx, name=name, is_kwarg=True)
                    for idx, name in enumerate(_flatten(variable_name_string))
                ]
            else:
                kwarg_variable = Variable(0, name=variable_name, is_kwarg=True)

            kwarg_vars[variable_name] = kwarg_variable

        return arg_vars, kwarg_vars

    def _construct(self, args, kwargs):
        """Construct the quantum circuit graph by calling the quantum function.

        For immutable nodes this method is called the first time :meth:`BaseQNode.evaluate`
        or :meth:`.JacobianQNode.jacobian` is called, and for mutable nodes *each time*
        they are called. It executes the quantum function,
        stores the resulting sequence of :class:`.Operator` instances,
        converts it into a circuit graph, and creates the Variable mapping.

        .. note::
           The Variables are only required for analytic differentiation,
           for evaluation we could simply reconstruct the circuit each time.

        Args:
            args (tuple[Any]): Positional arguments passed to the quantum function.
                During the construction we are not concerned with the numerical values, but with
                the nesting structure.
                Each positional argument is replaced with a :class:`~.Variable` instance.
            kwargs (dict[str, Any]): Auxiliary arguments passed to the quantum function.
        """
        # TODO: Update the docstring to reflect the kwargs and the raising conditions
        # pylint: disable=attribute-defined-outside-init, too-many-branches, too-many-statements

        self.arg_vars, self.kwarg_vars = self._make_variables(args, kwargs)

        # temporary queues for operations and observables
        # TODO rename self.queue to self.op_queue
        self.queue = []  #: list[Operation]: applied operations
        self.obs_queue = []  #: list[Observable]: applied observables

        # set up the context for Operator entry
        with self:
            try:
                # generate the program queue by executing the quantum circuit function
                if self.mutable:
                    # it's ok to directly pass auxiliary arguments since the circuit is re-constructed each time
                    # (positional args must be replaced because parameter-shift differentiation requires Variables)
                    res = self.func(*self.arg_vars, **kwargs)
                else:
                    # TODO: Maybe we should only convert the kwarg_vars that were actually given
                    res = self.func(*self.arg_vars, **self.kwarg_vars)
            except:
                # The qfunc call may have failed because the user supplied bad parameters, which is why we must wipe the created Variables.
                self.arg_vars = None
                self.kwarg_vars = None
                raise

        # check the validity of the circuit
        self._check_circuit(res)
        del self.queue
        del self.obs_queue

        # Prune all the Tensor objects that have been used in the circuit
        self.ops = self._prune_tensors(self.ops)

        # map each free variable to the operators which depend on it
        self.variable_deps = {k: [] for k in range(self.num_variables)}
        for op in self.ops:
            for j, p in enumerate(_flatten(op.params)):
                if isinstance(p, Variable):
                    if not p.is_kwarg:  # ignore auxiliary arguments
                        self.variable_deps[p.idx].append(ParameterDependency(op, j))

        # generate the DAG
        self.circuit = CircuitGraph(self.ops, self.variable_deps)

        # check for unused positional params
        if self.kwargs.get("par_check", False):
            unused = [k for k, v in self.variable_deps.items() if not v]
            if unused:
                raise QuantumFunctionError(
                    "The positional parameters {} are unused.".format(unused)
                )

        # check for operations that cannot affect the output
        if self.kwargs.get("vis_check", False):
            invisible = self.circuit.invisible_operations()
            if invisible:
                raise QuantumFunctionError(
                    "The operations {} cannot affect the circuit output.".format(invisible)
                )

    @staticmethod
    def _prune_tensors(res):
        """Prune the tensors that have been passed by the quantum function.

        .. seealso:: :meth:`~.Tensor.prune`

        Args:
            res (Sequence[Observable], Observable): output returned by the quantum function

        Returns:
            res (Sequence[Observable], Observable): pruned output returned by the quantum function
        """
        if isinstance(res, qml.operation.Tensor):
            return res.prune()

        if isinstance(res, Sequence):
            ops = []
            for o in res:
                if isinstance(o, qml.operation.Tensor):
                    ops.append(o.prune())
                else:
                    ops.append(o)
            return ops

        return res

    def _check_circuit(self, res):
        """Check that the generated Operator queue corresponds to a valid quantum circuit.

        .. note:: The validity of individual Operators is checked already in :meth:`_append_op`.

        Args:
            res (Sequence[Observable], Observable): output returned by the quantum function

        Raises:
            QuantumFunctionError: an error was discovered in the circuit
        """
        # pylint: disable=too-many-branches

        # check the return value
        if isinstance(res, Observable):
            self.output_dim = 1

            if res.return_type is ObservableReturnTypes.Sample:
                # Squeezing ensures that there is only one array of values returned
                # when only a single-mode sample is requested
                self.output_conversion = np.squeeze
            elif res.return_type is ObservableReturnTypes.Probability:
                self.output_conversion = np.squeeze
                self.output_dim = 2 ** len(res.wires)
            else:
                self.output_conversion = float

            res = (res,)

        elif isinstance(res, Sequence) and res and all(isinstance(x, Observable) for x in res):
            # for multiple observables values, any valid Python sequence of observables
            # (i.e., lists, tuples, etc) are supported in the QNode return statement.

            # Device already returns the correct numpy array, so no further conversion is required
            self.output_conversion = np.asarray
            self.output_dim = len(res)
            res = tuple(res)
        else:
            raise QuantumFunctionError(
                "A quantum function must return either a single measured observable "
                "or a nonempty sequence of measured observables."
            )

        # check that all returned observables have a return_type specified
        for x in res:
            if x.return_type is None:
                raise QuantumFunctionError(
                    "Observable '{}' does not have the measurement type specified.".format(x)
                )

        # check that all ev's are returned, in the correct order
        if res != tuple(self.obs_queue):
            raise QuantumFunctionError(
                "All measured observables must be returned in the order they are measured."
            )

        # check that no wires are measured more than once
        m_wires = list(w for ob in res for w in ob.wires)
        if len(m_wires) != len(set(m_wires)):
            raise QuantumFunctionError(
                "Each wire in the quantum circuit can only be measured once."
            )

        # True if op is a CV, False if it is a discrete variable (Identity could be either)
        are_cvs = [
            isinstance(op, CV) for op in self.queue + list(res) if not isinstance(op, qml.Identity)
        ]

        if not all(are_cvs) and any(are_cvs):
            raise QuantumFunctionError(
                "Continuous and discrete operations are not allowed in the same quantum circuit."
            )

        if any(are_cvs) and self.model == "qubit":
            raise QuantumFunctionError(
                "Device {} is a qubit device; CV operations are not allowed.".format(
                    self.device.short_name
                )
            )

        if not all(are_cvs) and self.model == "cv":
            raise QuantumFunctionError(
                "Device {} is a CV device; qubit operations are not allowed.".format(
                    self.device.short_name
                )
            )

        queue = self.queue
        if self.device.operations:
            # replace operations in the queue with any decompositions if required
            queue = decompose_queue(self.queue, self.device)

        self.ops = queue + list(res)

    def _default_args(self, kwargs):
        """Validate the quantum function arguments, apply defaults.

        Here we apply default values for the auxiliary parameters of :attr:`BaseQNode.func`.

        Args:
            kwargs (dict[str, Any]): auxiliary arguments (given using the keyword syntax)

        Raises:
            QuantumFunctionError: some of the arguments are invalid

        Returns:
            dict[str, Any]: all auxiliary arguments (with defaults)
        """
        forbidden_kinds = (
            inspect.Parameter.POSITIONAL_ONLY,
            inspect.Parameter.VAR_POSITIONAL,
            inspect.Parameter.VAR_KEYWORD,
        )

        # check the validity of kwargs items
        for name in kwargs:
            s = self.func.sig.get(name)
            if s is None:
                if self.func.var_keyword:
                    continue  # unknown parameter, but **kwargs will take it TODO should it?
                raise QuantumFunctionError("Unknown quantum function parameter '{}'.".format(name))

            default_parameter = s.par.default

            # The following is a check of the default parameter which works for numpy
            # arrays as well (if it is a numpy array, each element is checked separately).
            # FIXME why are numpy array default values not good automatically?
            correct_default_parameter = (
                any(d == inspect.Parameter.empty for d in default_parameter)
                if isinstance(default_parameter, np.ndarray)
                else default_parameter == inspect.Parameter.empty
            )
            if s.par.kind in forbidden_kinds or correct_default_parameter:
                raise QuantumFunctionError(
                    "Quantum function parameter '{}' cannot be given using the keyword syntax.".format(
                        name
                    )
                )

        # apply defaults
        for name, s in self.func.sig.items():
            default = s.par.default
            correct_default = (
                all(d != inspect.Parameter.empty for d in default)
                if isinstance(default, np.ndarray)
                else default != inspect.Parameter.empty
            )

            if correct_default:
                # meant to be given using keyword syntax
                kwargs.setdefault(name, default)

        return kwargs

    def __call__(self, *args, **kwargs):
        """Wrapper for :meth:`BaseQNode.evaluate`.
        """
        return self.evaluate(args, kwargs)

    def evaluate(self, args, kwargs):
        """Evaluate the quantum function on the specified device.

        Args:
            args (tuple[Any]): positional arguments to the quantum function (differentiable)
            kwargs (dict[str, Any]): auxiliary arguments (not differentiable)

        Keyword Args:
            use_native_type (bool): If True, return the result in whatever type the device uses
                internally, otherwise convert it into array[float]. Default: False.

        Returns:
            float or array[float]: output measured value(s)
        """
        kwargs = self._default_args(kwargs)
        self._set_variables(args, kwargs)

        if self.circuit is None or self.mutable:
            self._construct(args, kwargs)

        self.device.reset()

        temp = self.kwargs.get("use_native_type", False)
        if isinstance(self.device, qml.QubitDevice):
            # TODO: remove this if statement once all devices are ported to the QubitDevice API
            ret = self.device.execute(self.circuit, return_native_type=temp)
        else:
            ret = self.device.execute(
                self.circuit.operations,
                self.circuit.observables,
                self.variable_deps,
                return_native_type=temp,
            )
        return self.output_conversion(ret)

    def evaluate_obs(self, obs, args, kwargs):
        """Evaluate the value of the given observables.

        Assumes :meth:`construct` has already been called.

        Args:
            obs  (Iterable[Observable]): observables to measure
            args (tuple[Any]): positional arguments to the quantum function (differentiable)
            kwargs (dict[str, Any]): auxiliary arguments (not differentiable)

        Returns:
            array[float]: measured values
        """
        kwargs = self._default_args(kwargs)
        self._set_variables(args, kwargs)

        self.device.reset()

        if isinstance(self.device, qml.QubitDevice):
            # create a circuit graph containing the existing operations, and the
            # observables to be evaluated.
            circuit_graph = CircuitGraph(
                self.circuit.operations + list(obs), self.circuit.variable_deps
            )
            ret = self.device.execute(circuit_graph)
        else:
            ret = self.device.execute(self.circuit.operations, obs, self.circuit.variable_deps)
        return ret<|MERGE_RESOLUTION|>--- conflicted
+++ resolved
@@ -305,22 +305,14 @@
             self.queue.remove(operator)
 
     def _append_operator(self, operator):
-<<<<<<< HEAD
-        if operator.num_wires == ActsOn.AllWires:  # TODO: move this to device for nonconsec wires
-=======
         if operator.num_wires == ActsOn.AllWires:  # TODO: re-assess for nonconsec wires
->>>>>>> e5aad50b
             if set(operator.wires.tolist()) != set(range(self.num_wires)):
                 raise QuantumFunctionError(
                     "Operator {} must act on all wires".format(operator.name)
                 )
 
         # Make sure only existing wires are used.
-<<<<<<< HEAD
-        for w in operator.wires.tolist():  # TODO: move this to device for nonconsec wires
-=======
         for w in operator.wires.tolist():  # TODO: re-assess for for nonconsec wires
->>>>>>> e5aad50b
             if w < 0 or w >= self.num_wires:
                 raise QuantumFunctionError(
                     "Operation {} applied to invalid wire {} "
